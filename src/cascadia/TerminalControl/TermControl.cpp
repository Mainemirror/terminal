// Copyright (c) Microsoft Corporation.
// Licensed under the MIT license.

#include "pch.h"
#include "TermControl.h"
#include <argb.h>
#include <DefaultSettings.h>
#include <unicode.hpp>
#include <Utf16Parser.hpp>
#include <Utils.h>
#include <WinUser.h>
#include <LibraryResources.h>
#include "..\..\types\inc\GlyphWidth.hpp"

#include "TermControl.g.cpp"
#include "TermControlAutomationPeer.h"

using namespace ::Microsoft::Console::Types;
using namespace ::Microsoft::Terminal::Core;
using namespace winrt::Windows::UI::Xaml;
using namespace winrt::Windows::UI::Xaml::Input;
using namespace winrt::Windows::UI::Xaml::Automation::Peers;
using namespace winrt::Windows::UI::Core;
using namespace winrt::Windows::UI::ViewManagement;
using namespace winrt::Windows::UI::Input;
using namespace winrt::Windows::System;
using namespace winrt::Microsoft::Terminal::Settings;
using namespace winrt::Windows::ApplicationModel::DataTransfer;

namespace winrt::Microsoft::Terminal::TerminalControl::implementation
{
    // Helper static function to ensure that all ambiguous-width glyphs are reported as narrow.
    // See microsoft/terminal#2066 for more info.
    static bool _IsGlyphWideForceNarrowFallback(const std::wstring_view /* glyph */)
    {
        return false; // glyph is not wide.
    }

    static bool _EnsureStaticInitialization()
    {
        // use C++11 magic statics to make sure we only do this once.
        static bool initialized = []() {
            // *** THIS IS A SINGLETON ***
            SetGlyphWidthFallback(_IsGlyphWideForceNarrowFallback);

            return true;
        }();
        return initialized;
    }

    TermControl::TermControl() :
        TermControl(Settings::TerminalSettings{}, TerminalConnection::ITerminalConnection{ nullptr })
    {
    }

    TermControl::TermControl(Settings::IControlSettings settings, TerminalConnection::ITerminalConnection connection) :
        _connection{ connection },
        _initializedTerminal{ false },
        _settings{ settings },
        _closing{ false },
        _isTerminalInitiatedScroll{ false },
        _autoScrollVelocity{ 0 },
        _autoScrollingPointerPoint{ std::nullopt },
        _autoScrollTimer{},
        _lastAutoScrollUpdateTime{ std::nullopt },
        _desiredFont{ DEFAULT_FONT_FACE, 0, 10, { 0, DEFAULT_FONT_SIZE }, CP_UTF8 },
        _actualFont{ DEFAULT_FONT_FACE, 0, 10, { 0, DEFAULT_FONT_SIZE }, CP_UTF8, false },
        _touchAnchor{ std::nullopt },
        _cursorTimer{},
        _lastMouseClickTimestamp{},
        _lastMouseClickPos{},
<<<<<<< HEAD
        _searchBox{ nullptr },
        _focusRaisedClickPos{ std::nullopt },
        _clickDrag{ false },
        _textCursor{ Windows::UI::Core::CoreCursorType::IBeam, 0 },
        _pointerCursor{ Windows::UI::Core::CoreCursorType::Arrow, 0 }
=======
        _selectionNeedsToBeCopied{ false },
        _searchBox{ nullptr }
>>>>>>> f90239d8
    {
        _EnsureStaticInitialization();
        InitializeComponent();

        // Initialize the terminal only once the swapchainpanel is loaded - that
        //      way, we'll be able to query the real pixel size it got on layout
        _layoutUpdatedRevoker = SwapChainPanel().LayoutUpdated(winrt::auto_revoke, [this](auto /*s*/, auto /*e*/) {
            // This event fires every time the layout changes, but it is always the last one to fire
            // in any layout change chain. That gives us great flexibility in finding the right point
            // at which to initialize our renderer (and our terminal).
            // Any earlier than the last layout update and we may not know the terminal's starting size.

            if (_InitializeTerminal())
            {
                // Only let this succeed once.
                _layoutUpdatedRevoker.revoke();
            }
        });

        // Subscribe to the connection's disconnected event and call our connection closed handlers.
        _connectionStateChangedRevoker = _connection.StateChanged(winrt::auto_revoke, [this](auto&& /*s*/, auto&& /*v*/) {
            _ConnectionStateChangedHandlers(*this, nullptr);
        });

        _ApplyUISettings();
    }

    // Method Description:
    // - Loads the search box from the xaml UI and focuses it.
    void TermControl::CreateSearchBoxControl()
    {
        // Lazy load the search box control.
        if (auto loadedSearchBox{ FindName(L"SearchBox") })
        {
            if (auto searchBox{ loadedSearchBox.try_as<::winrt::Microsoft::Terminal::TerminalControl::SearchBoxControl>() })
            {
                // get at its private implementation
                _searchBox.copy_from(winrt::get_self<implementation::SearchBoxControl>(searchBox));
                _searchBox->Visibility(Visibility::Visible);
                _searchBox->SetFocusOnTextbox();
            }
        }
    }

    // Method Description:
    // - Search text in text buffer. This is triggered if the user click
    //   search button or press enter.
    // Arguments:
    // - text: the text to search
    // - goForward: boolean that represents if the current search direction is forward
    // - caseSensitive: boolean that represents if the current search is case sensitive
    // Return Value:
    // - <none>
    void TermControl::_Search(const winrt::hstring& text, const bool goForward, const bool caseSensitive)
    {
        if (text.size() == 0)
        {
            return;
        }

        const Search::Direction direction = goForward ?
                                                Search::Direction::Forward :
                                                Search::Direction::Backward;

        const Search::Sensitivity sensitivity = caseSensitive ?
                                                    Search::Sensitivity::CaseSensitive :
                                                    Search::Sensitivity::CaseInsensitive;

        Search search(*GetUiaData(), text.c_str(), direction, sensitivity);
        auto lock = _terminal->LockForWriting();
        if (search.FindNext())
        {
            _terminal->SetBlockSelection(false);
            search.Select();
            _renderer->TriggerSelection();
        }
    }

    // Method Description:
    // - The handler for the close button or pressing "Esc" when focusing on the
    //   search dialog.
    // Arguments:
    // - IInspectable: not used
    // - RoutedEventArgs: not used
    // Return Value:
    // - <none>
    void TermControl::_CloseSearchBoxControl(const winrt::Windows::Foundation::IInspectable& /*sender*/, RoutedEventArgs const& /*args*/)
    {
        _searchBox->Visibility(Visibility::Collapsed);

        // Set focus back to terminal control
        this->Focus(FocusState::Programmatic);
    }

    // Method Description:
    // - Given new settings for this profile, applies the settings to the current terminal.
    // Arguments:
    // - newSettings: New settings values for the profile in this terminal.
    // Return Value:
    // - <none>
    winrt::fire_and_forget TermControl::UpdateSettings(Settings::IControlSettings newSettings)
    {
        _settings = newSettings;
        auto weakThis{ get_weak() };

        // Dispatch a call to the UI thread to apply the new settings to the
        // terminal.
        co_await winrt::resume_foreground(Dispatcher());

        // If 'weakThis' is locked, then we can safely work with 'this'
        if (auto control{ weakThis.get() })
        {
            // Update our control settings
            _ApplyUISettings();

            // Update DxEngine's SelectionBackground
            _renderEngine->SetSelectionBackground(_settings.SelectionBackground());

            // Update the terminal core with its new Core settings
            _terminal->UpdateSettings(_settings);

            // Refresh our font with the renderer
            _UpdateFont();

            const auto width = SwapChainPanel().ActualWidth();
            const auto height = SwapChainPanel().ActualHeight();
            if (width != 0 && height != 0)
            {
                // If the font size changed, or the _swapchainPanel's size changed
                // for any reason, we'll need to make sure to also resize the
                // buffer. _DoResize will invalidate everything for us.
                auto lock = _terminal->LockForWriting();
                _DoResize(width, height);
            }
        }
    }

    // Method Description:
    // - Style our UI elements based on the values in our _settings, and set up
    //   other control-specific settings. This method will be called whenever
    //   the settings are reloaded.
    //   * Calls _InitializeBackgroundBrush to set up the Xaml brush responsible
    //     for the control's background
    //   * Calls _BackgroundColorChanged to style the background of the control
    // - Core settings will be passed to the terminal in _InitializeTerminal
    // Arguments:
    // - <none>
    // Return Value:
    // - <none>
    void TermControl::_ApplyUISettings()
    {
        _InitializeBackgroundBrush();

        uint32_t bg = _settings.DefaultBackground();
        _BackgroundColorChanged(bg);

        // Apply padding as swapChainPanel's margin
        auto newMargin = _ParseThicknessFromPadding(_settings.Padding());
        SwapChainPanel().Margin(newMargin);

        // Initialize our font information.
        const auto fontFace = _settings.FontFace();
        const short fontHeight = gsl::narrow_cast<short>(_settings.FontSize());
        // The font width doesn't terribly matter, we'll only be using the
        //      height to look it up
        // The other params here also largely don't matter.
        //      The family is only used to determine if the font is truetype or
        //      not, but DX doesn't use that info at all.
        //      The Codepage is additionally not actually used by the DX engine at all.
        _actualFont = { fontFace, 0, 10, { 0, fontHeight }, CP_UTF8, false };
        _desiredFont = { _actualFont };

        // set TSF Foreground
        Media::SolidColorBrush foregroundBrush{};
        foregroundBrush.Color(ColorRefToColor(_settings.DefaultForeground()));
        TSFInputControl().Foreground(foregroundBrush);
        TSFInputControl().Margin(newMargin);

        // Apply settings for scrollbar
        if (_settings.ScrollState() == ScrollbarState::Hidden)
        {
            // In the scenario where the user has turned off the OS setting to automatically hide scrollbars, the
            // Terminal scrollbar would still be visible; so, we need to set the control's visibility accordingly to
            // achieve the intended effect.
            ScrollBar().IndicatorMode(Controls::Primitives::ScrollingIndicatorMode::None);
            ScrollBar().Visibility(Visibility::Collapsed);
        }
        else // (default or Visible)
        {
            // Default behavior
            ScrollBar().IndicatorMode(Controls::Primitives::ScrollingIndicatorMode::MouseIndicator);
            ScrollBar().Visibility(Visibility::Visible);
        }

        // set number of rows to scroll at a time
        _rowsToScroll = _settings.RowsToScroll();
    }

    // Method Description:
    // - Set up each layer's brush used to display the control's background.
    // - Respects the settings for acrylic, background image and opacity from
    //   _settings.
    //   * If acrylic is not enabled, setup a solid color background, otherwise
    //       use bgcolor as acrylic's tint
    // - Avoids image flickering and acrylic brush redraw if settings are changed
    //   but the appropriate brush is still in place.
    // - Does not apply background color outside of acrylic mode;
    //   _BackgroundColorChanged must be called to do so.
    // Arguments:
    // - <none>
    // Return Value:
    // - <none>
    void TermControl::_InitializeBackgroundBrush()
    {
        if (_settings.UseAcrylic())
        {
            // See if we've already got an acrylic background brush
            // to avoid the flicker when setting up a new one
            auto acrylic = RootGrid().Background().try_as<Media::AcrylicBrush>();

            // Instantiate a brush if there's not already one there
            if (acrylic == nullptr)
            {
                acrylic = Media::AcrylicBrush{};
                acrylic.BackgroundSource(Media::AcrylicBackgroundSource::HostBackdrop);
            }

            // see GH#1082: Initialize background color so we don't get a
            // fade/flash when _BackgroundColorChanged is called
            uint32_t color = _settings.DefaultBackground();
            winrt::Windows::UI::Color bgColor{};
            bgColor.R = GetRValue(color);
            bgColor.G = GetGValue(color);
            bgColor.B = GetBValue(color);
            bgColor.A = 255;

            acrylic.FallbackColor(bgColor);
            acrylic.TintColor(bgColor);

            // Apply brush settings
            acrylic.TintOpacity(_settings.TintOpacity());

            // Apply brush to control if it's not already there
            if (RootGrid().Background() != acrylic)
            {
                RootGrid().Background(acrylic);
            }
        }
        else
        {
            Media::SolidColorBrush solidColor{};
            RootGrid().Background(solidColor);
        }

        if (!_settings.BackgroundImage().empty())
        {
            Windows::Foundation::Uri imageUri{ _settings.BackgroundImage() };

            // Check if the image brush is already pointing to the image
            // in the modified settings; if it isn't (or isn't there),
            // set a new image source for the brush
            auto imageSource = BackgroundImage().Source().try_as<Media::Imaging::BitmapImage>();

            if (imageSource == nullptr ||
                imageSource.UriSource() == nullptr ||
                imageSource.UriSource().RawUri() != imageUri.RawUri())
            {
                // Note that BitmapImage handles the image load asynchronously,
                // which is especially important since the image
                // may well be both large and somewhere out on the
                // internet.
                Media::Imaging::BitmapImage image(imageUri);
                BackgroundImage().Source(image);
            }

            // Apply stretch, opacity and alignment settings
            BackgroundImage().Stretch(_settings.BackgroundImageStretchMode());
            BackgroundImage().Opacity(_settings.BackgroundImageOpacity());
            BackgroundImage().HorizontalAlignment(_settings.BackgroundImageHorizontalAlignment());
            BackgroundImage().VerticalAlignment(_settings.BackgroundImageVerticalAlignment());
        }
        else
        {
            BackgroundImage().Source(nullptr);
        }
    }

    // Method Description:
    // - Style the background of the control with the provided background color
    // Arguments:
    // - color: The background color to use as a uint32 (aka DWORD COLORREF)
    // Return Value:
    // - <none>
    winrt::fire_and_forget TermControl::_BackgroundColorChanged(const uint32_t color)
    {
        auto weakThis{ get_weak() };

        co_await winrt::resume_foreground(Dispatcher());

        if (auto control{ weakThis.get() })
        {
            const auto R = GetRValue(color);
            const auto G = GetGValue(color);
            const auto B = GetBValue(color);

            winrt::Windows::UI::Color bgColor{};
            bgColor.R = R;
            bgColor.G = G;
            bgColor.B = B;
            bgColor.A = 255;

            if (auto acrylic = RootGrid().Background().try_as<Media::AcrylicBrush>())
            {
                acrylic.FallbackColor(bgColor);
                acrylic.TintColor(bgColor);
            }
            else if (auto solidColor = RootGrid().Background().try_as<Media::SolidColorBrush>())
            {
                solidColor.Color(bgColor);
            }

            // Set the default background as transparent to prevent the
            // DX layer from overwriting the background image or acrylic effect
            _settings.DefaultBackground(ARGB(0, R, G, B));
        }
    }

    TermControl::~TermControl()
    {
        Close();
    }

    // Method Description:
    // - Creates an automation peer for the Terminal Control, enabling accessibility on our control.
    // Arguments:
    // - None
    // Return Value:
    // - The automation peer for our control
    Windows::UI::Xaml::Automation::Peers::AutomationPeer TermControl::OnCreateAutomationPeer()
    try
    {
        if (GetUiaData())
        {
            // create a custom automation peer with this code pattern:
            // (https://docs.microsoft.com/en-us/windows/uwp/design/accessibility/custom-automation-peers)
            auto autoPeer = winrt::make_self<winrt::Microsoft::Terminal::TerminalControl::implementation::TermControlAutomationPeer>(this);

            _uiaEngine = std::make_unique<::Microsoft::Console::Render::UiaEngine>(autoPeer.get());
            _renderer->AddRenderEngine(_uiaEngine.get());
            return *autoPeer;
        }
        return nullptr;
    }
    catch (...)
    {
        LOG_CAUGHT_EXCEPTION();
        return nullptr;
    }

    ::Microsoft::Console::Types::IUiaData* TermControl::GetUiaData() const
    {
        return _terminal.get();
    }

    const FontInfo TermControl::GetActualFont() const
    {
        return _actualFont;
    }

    const Windows::UI::Xaml::Thickness TermControl::GetPadding()
    {
        return SwapChainPanel().Margin();
    }

    TerminalConnection::ConnectionState TermControl::ConnectionState() const
    {
        return _connection.State();
    }

    winrt::fire_and_forget TermControl::SwapChainChanged()
    {
        if (!_initializedTerminal)
        {
            return;
        }

        auto chain = _renderEngine->GetSwapChain();
        auto weakThis{ get_weak() };

        co_await winrt::resume_foreground(Dispatcher());

        // If 'weakThis' is locked, then we can safely work with 'this'
        if (auto control{ weakThis.get() })
        {
            if (_terminal)
            {
                auto lock = _terminal->LockForWriting();
                auto nativePanel = SwapChainPanel().as<ISwapChainPanelNative>();
                nativePanel->SetSwapChain(chain.Get());
            }
        }
    }

    winrt::fire_and_forget TermControl::_SwapChainRoutine()
    {
        auto chain = _renderEngine->GetSwapChain();
        auto weakThis{ get_weak() };

        co_await winrt::resume_foreground(Dispatcher());

        if (auto control{ weakThis.get() })
        {
            if (_terminal)
            {
                auto lock = _terminal->LockForWriting();
                auto nativePanel = SwapChainPanel().as<ISwapChainPanelNative>();
                nativePanel->SetSwapChain(chain.Get());
            }
        }
    }

    bool TermControl::_InitializeTerminal()
    {
        if (_initializedTerminal)
        {
            return false;
        }

        const auto windowWidth = SwapChainPanel().ActualWidth(); // Width() and Height() are NaN?
        const auto windowHeight = SwapChainPanel().ActualHeight();

        if (windowWidth == 0 || windowHeight == 0)
        {
            return false;
        }

        _terminal = std::make_unique<::Microsoft::Terminal::Core::Terminal>();

        // First create the render thread.
        // Then stash a local pointer to the render thread so we can initialize it and enable it
        // to paint itself *after* we hand off its ownership to the renderer.
        // We split up construction and initialization of the render thread object this way
        // because the renderer and render thread have circular references to each other.
        auto renderThread = std::make_unique<::Microsoft::Console::Render::RenderThread>();
        auto* const localPointerToThread = renderThread.get();

        // Now create the renderer and initialize the render thread.
        _renderer = std::make_unique<::Microsoft::Console::Render::Renderer>(_terminal.get(), nullptr, 0, std::move(renderThread));
        ::Microsoft::Console::Render::IRenderTarget& renderTarget = *_renderer;

        THROW_IF_FAILED(localPointerToThread->Initialize(_renderer.get()));

        // Set up the DX Engine
        auto dxEngine = std::make_unique<::Microsoft::Console::Render::DxEngine>();
        _renderer->AddRenderEngine(dxEngine.get());

        // Initialize our font with the renderer
        // We don't have to care about DPI. We'll get a change message immediately if it's not 96
        // and react accordingly.
        _UpdateFont(true);

        const COORD windowSize{ static_cast<short>(windowWidth), static_cast<short>(windowHeight) };

        // Fist set up the dx engine with the window size in pixels.
        // Then, using the font, get the number of characters that can fit.
        // Resize our terminal connection to match that size, and initialize the terminal with that size.
        const auto viewInPixels = Viewport::FromDimensions({ 0, 0 }, windowSize);
        THROW_IF_FAILED(dxEngine->SetWindowSize({ viewInPixels.Width(), viewInPixels.Height() }));

        // Update DxEngine's SelectionBackground
        dxEngine->SetSelectionBackground(_settings.SelectionBackground());

        const auto vp = dxEngine->GetViewportInCharacters(viewInPixels);
        const auto width = vp.Width();
        const auto height = vp.Height();
        _connection.Resize(height, width);

        // Override the default width and height to match the size of the swapChainPanel
        _settings.InitialCols(width);
        _settings.InitialRows(height);

        _terminal->CreateFromSettings(_settings, renderTarget);

        // Tell the DX Engine to notify us when the swap chain changes.
        dxEngine->SetCallback(std::bind(&TermControl::SwapChainChanged, this));

        // TODO:GH#3927 - Make it possible to hot-reload this setting. Right
        // here, the setting will only be used when the Terminal is initialized.
        dxEngine->SetRetroTerminalEffects(_settings.RetroTerminalEffect());

        // TODO:GH#3927 - hot-reload this one too
        // Update DxEngine's AntialiasingMode
        switch (_settings.AntialiasingMode())
        {
        case TextAntialiasingMode::Cleartype:
            dxEngine->SetAntialiasingMode(D2D1_TEXT_ANTIALIAS_MODE_CLEARTYPE);
            break;
        case TextAntialiasingMode::Aliased:
            dxEngine->SetAntialiasingMode(D2D1_TEXT_ANTIALIAS_MODE_ALIASED);
            break;
        case TextAntialiasingMode::Grayscale:
        default:
            dxEngine->SetAntialiasingMode(D2D1_TEXT_ANTIALIAS_MODE_GRAYSCALE);
            break;
        }

        THROW_IF_FAILED(dxEngine->Enable());
        _renderEngine = std::move(dxEngine);

        // This event is explicitly revoked in the destructor: does not need weak_ref
        auto onReceiveOutputFn = [this](const hstring str) {
            _terminal->Write(str);
        };
        _connectionOutputEventToken = _connection.TerminalOutput(onReceiveOutputFn);

        auto inputFn = std::bind(&TermControl::_SendInputToConnection, this, std::placeholders::_1);
        _terminal->SetWriteInputCallback(inputFn);
        _terminal->SetMouseModeChangedCallback([weakThis = get_weak()]() {
            if (auto strongThis{ weakThis.get() })
            {
                strongThis->_TerminalMouseModeChanged();
            }
        });

        _SwapChainRoutine();

        // Set up the height of the ScrollViewer and the grid we're using to fake our scrolling height
        auto bottom = _terminal->GetViewport().BottomExclusive();
        auto bufferHeight = bottom;

        ScrollBar().Maximum(bufferHeight - bufferHeight);
        ScrollBar().Minimum(0);
        ScrollBar().Value(0);
        ScrollBar().ViewportSize(bufferHeight);

        localPointerToThread->EnablePainting();

        auto pfnTitleChanged = std::bind(&TermControl::_TerminalTitleChanged, this, std::placeholders::_1);
        _terminal->SetTitleChangedCallback(pfnTitleChanged);

        auto pfnBackgroundColorChanged = std::bind(&TermControl::_BackgroundColorChanged, this, std::placeholders::_1);
        _terminal->SetBackgroundCallback(pfnBackgroundColorChanged);

        auto pfnScrollPositionChanged = std::bind(&TermControl::_TerminalScrollPositionChanged, this, std::placeholders::_1, std::placeholders::_2, std::placeholders::_3);
        _terminal->SetScrollPositionChangedCallback(pfnScrollPositionChanged);

        static constexpr auto AutoScrollUpdateInterval = std::chrono::microseconds(static_cast<int>(1.0 / 30.0 * 1000000));
        _autoScrollTimer.Interval(AutoScrollUpdateInterval);
        _autoScrollTimer.Tick({ get_weak(), &TermControl::_UpdateAutoScroll });

        // Set up blinking cursor
        int blinkTime = GetCaretBlinkTime();
        if (blinkTime != INFINITE)
        {
            // Create a timer
            _cursorTimer = std::make_optional(DispatcherTimer());
            _cursorTimer.value().Interval(std::chrono::milliseconds(blinkTime));
            _cursorTimer.value().Tick({ get_weak(), &TermControl::_BlinkCursor });
            _cursorTimer.value().Start();
        }
        else
        {
            // The user has disabled cursor blinking
            _cursorTimer = std::nullopt;
        }

        // import value from WinUser (convert from milli-seconds to micro-seconds)
        _multiClickTimer = GetDoubleClickTime() * 1000;

        // Focus the control here. If we do it during control initialization, then
        //      focus won't actually get passed to us. I believe this is because
        //      we're not technically a part of the UI tree yet, so focusing us
        //      becomes a no-op.
        this->Focus(FocusState::Programmatic);

        _connection.Start();
        _initializedTerminal = true;
        _InitializedHandlers(*this, nullptr);
        return true;
    }

    void TermControl::_CharacterHandler(winrt::Windows::Foundation::IInspectable const& /*sender*/,
                                        Input::CharacterReceivedRoutedEventArgs const& e)
    {
        if (_closing)
        {
            return;
        }

        const auto ch = e.Character();

        const bool handled = _terminal->SendCharEvent(ch);
        e.Handled(handled);
    }

    // Method Description:
    // - Manually generate an F7 event into the key bindings or terminal.
    //   This is required as part of GH#638.
    // Return value:
    // - Whether F7 was handled.
    bool TermControl::OnF7Pressed()
    {
        bool handled{ false };
        auto bindings{ _settings.KeyBindings() };

        const auto modifiers{ _GetPressedModifierKeys() };

        if (bindings)
        {
            handled = bindings.TryKeyChord({
                modifiers.IsCtrlPressed(),
                modifiers.IsAltPressed(),
                modifiers.IsShiftPressed(),
                VK_F7,
            });
        }

        if (!handled)
        {
            // _TrySendKeyEvent pretends it didn't handle F7 for some unknown reason.
            (void)_TrySendKeyEvent(VK_F7, 0, modifiers);
            handled = true;
        }

        return handled;
    }

    void TermControl::_KeyDownHandler(winrt::Windows::Foundation::IInspectable const& /*sender*/,
                                      Input::KeyRoutedEventArgs const& e)
    {
        // If the current focused element is a child element of searchbox,
        // we do not send this event up to terminal
        if (_searchBox && _searchBox->ContainsFocus())
        {
            return;
        }

        // mark event as handled and do nothing if...
        //   - closing
        //   - key modifier is pressed
        // NOTE: for key combos like CTRL + C, two events are fired (one for CTRL, one for 'C'). We care about the 'C' event and then check for key modifiers below.
        if (_closing ||
            e.OriginalKey() == VirtualKey::Control ||
            e.OriginalKey() == VirtualKey::Shift ||
            e.OriginalKey() == VirtualKey::Menu ||
            e.OriginalKey() == VirtualKey::LeftWindows ||
            e.OriginalKey() == VirtualKey::RightWindows)

        {
            if (!_closing && e.OriginalKey() == VirtualKey::Shift)
            {
                // If the user presses or releases shift, check whether we're in mouse mode and the cursor needs updating
                _TerminalMouseModeChanged();
            }
            e.Handled(true);
            return;
        }

        const auto modifiers = _GetPressedModifierKeys();
        const auto vkey = gsl::narrow_cast<WORD>(e.OriginalKey());
        const auto scanCode = gsl::narrow_cast<WORD>(e.KeyStatus().ScanCode);
        bool handled = false;

        // Alt-Numpad# input will send us a character once the user releases Alt, so we should be ignoring the individual keydowns.
        // The character will be sent through the TSFInputControl.
        // See GH#1401 for more details
        if (modifiers.IsAltPressed() && (e.OriginalKey() >= VirtualKey::NumberPad0 && e.OriginalKey() <= VirtualKey::NumberPad9))

        {
            e.Handled(true);
            return;
        }

        // GH#2235: Terminal::Settings hasn't been modified to differentiate between AltGr and Ctrl+Alt yet.
        // -> Don't check for key bindings if this is an AltGr key combination.
        if (!modifiers.IsAltGrPressed())
        {
            auto bindings = _settings.KeyBindings();
            if (bindings)
            {
                handled = bindings.TryKeyChord({
                    modifiers.IsCtrlPressed(),
                    modifiers.IsAltPressed(),
                    modifiers.IsShiftPressed(),
                    vkey,
                });
            }
        }

        if (!handled)
        {
            handled = _TrySendKeyEvent(vkey, scanCode, modifiers);
        }

        // Manually prevent keyboard navigation with tab. We want to send tab to
        // the terminal, and we don't want to be able to escape focus of the
        // control with tab.
        if (e.OriginalKey() == VirtualKey::Tab)
        {
            handled = true;
        }

        e.Handled(handled);
    }

    void TermControl::_KeyUpHandler(winrt::Windows::Foundation::IInspectable const& /*sender*/,
                                    Input::KeyRoutedEventArgs const& e)
    {
        // If the current focused element is a child element of searchbox,
        // we do not send this event up to terminal
        if (_searchBox && _searchBox->ContainsFocus())
        {
            return;
        }

        if (!_closing && e.OriginalKey() == VirtualKey::Shift)
        {
            // If the user presses or releases shift, check whether we're in mouse mode and the cursor needs updating
            _TerminalMouseModeChanged();
        }
    }

    // Method Description:
    // - Send this particular key event to the terminal.
    //   See Terminal::SendKeyEvent for more information.
    // - Clears the current selection.
    // - Makes the cursor briefly visible during typing.
    // Arguments:
    // - vkey: The vkey of the key pressed.
    // - states: The Microsoft::Terminal::Core::ControlKeyStates representing the modifier key states.
    bool TermControl::_TrySendKeyEvent(const WORD vkey, const WORD scanCode, const ControlKeyStates modifiers)
    {
        // When there is a selection active, escape should clear it and NOT flow through
        // to the terminal. With any other keypress, it should clear the selection AND
        // flow through to the terminal.
        if (_terminal->IsSelectionActive())
        {
            _terminal->ClearSelection();
            _renderer->TriggerSelection();

            if (vkey == VK_ESCAPE)
            {
                return true;
            }
        }

        if (vkey == VK_ESCAPE ||
            vkey == VK_RETURN)
        {
            TSFInputControl().ClearBuffer();
        }

        // If the terminal translated the key, mark the event as handled.
        // This will prevent the system from trying to get the character out
        // of it and sending us a CharacterReceived event.
        const auto handled = vkey ? _terminal->SendKeyEvent(vkey, scanCode, modifiers) : true;

        if (_cursorTimer.has_value())
        {
            // Manually show the cursor when a key is pressed. Restarting
            // the timer prevents flickering.
            _terminal->SetCursorOn(true);
            _cursorTimer.value().Start();
        }

        return handled;
    }

    // Method Description:
    // - handle a tap event by taking focus
    // Arguments:
    // - sender: the XAML element responding to the tap event
    // - args: event data
    void TermControl::_TappedHandler(const IInspectable& /*sender*/, const TappedRoutedEventArgs& e)
    {
        Focus(FocusState::Pointer);
        e.Handled(true);
    }

    // Method Description:
    // - Send this particular mouse event to the terminal.
    //   See Terminal::SendMouseEvent for more information.
    // Arguments:
    // - point: the PointerPoint object representing a mouse event from our XAML input handler
    bool TermControl::_TrySendMouseEvent(Windows::UI::Input::PointerPoint const& point)
    {
        const auto props = point.Properties();

        // Get the terminal position relative to the viewport
        const auto terminalPosition = _GetTerminalPosition(point.Position());

        // Which mouse button changed state (and how)
        unsigned int uiButton{};
        switch (props.PointerUpdateKind())
        {
        case PointerUpdateKind::LeftButtonPressed:
            uiButton = WM_LBUTTONDOWN;
            break;
        case PointerUpdateKind::LeftButtonReleased:
            uiButton = WM_LBUTTONUP;
            break;
        case PointerUpdateKind::MiddleButtonPressed:
            uiButton = WM_MBUTTONDOWN;
            break;
        case PointerUpdateKind::MiddleButtonReleased:
            uiButton = WM_MBUTTONUP;
            break;
        case PointerUpdateKind::RightButtonPressed:
            uiButton = WM_RBUTTONDOWN;
            break;
        case PointerUpdateKind::RightButtonReleased:
            uiButton = WM_RBUTTONUP;
            break;
        default:
            uiButton = WM_MOUSEMOVE;
        }

        // Mouse wheel data
        const short sWheelDelta = ::base::saturated_cast<short>(props.MouseWheelDelta());
        if (sWheelDelta != 0 && !props.IsHorizontalMouseWheel())
        {
            // if we have a mouse wheel delta and it wasn't a horizontal wheel motion
            uiButton = WM_MOUSEWHEEL;
        }

        const auto modifiers = _GetPressedModifierKeys();
        return _terminal->SendMouseEvent(terminalPosition, uiButton, modifiers, sWheelDelta);
    }

    // Method Description:
    // - Checks if we can send vt mouse input.
    // Arguments:
    // - point: the PointerPoint object representing a mouse event from our XAML input handler
    bool TermControl::_CanSendVTMouseInput()
    {
        // If the user is holding down Shift, suppress mouse events
        // TODO GH#4875: disable/customize this functionality
        const auto modifiers = _GetPressedModifierKeys();
        if (modifiers.IsShiftPressed())
        {
            return false;
        }
        return _terminal->IsTrackingMouseInput();
    }

    // Method Description:
    // - Handles changes in mouse mode state
    winrt::fire_and_forget TermControl::_TerminalMouseModeChanged()
    {
        co_await Dispatcher();
        if (_oldCursor) // if we have an active cursor transition
        {
            auto coreWindow = Window::Current().CoreWindow();
            coreWindow.PointerCursor(_CanSendVTMouseInput() ? _pointerCursor : _textCursor);
        }
    }

    // Method Description:
    // - handle a mouse click event. Begin selection process.
    // Arguments:
    // - sender: the XAML element responding to the pointer input
    // - args: event data
    void TermControl::_PointerPressedHandler(Windows::Foundation::IInspectable const& sender,
                                             Input::PointerRoutedEventArgs const& args)
    {
        _CapturePointer(sender, args);

        const auto ptr = args.Pointer();
        const auto point = args.GetCurrentPoint(*this);

        // We also TryShow in GotFocusHandler, but this call is specifically
        // for the case where the Terminal is in focus but the user closed the
        // on-screen keyboard. This lets the user simply tap on the terminal
        // again to bring it up.
        InputPane::GetForCurrentView().TryShow();

        if (!_focused)
        {
            Focus(FocusState::Pointer);
        }

        if (ptr.PointerDeviceType() == Windows::Devices::Input::PointerDeviceType::Mouse || ptr.PointerDeviceType() == Windows::Devices::Input::PointerDeviceType::Pen)
        {
            const auto modifiers = static_cast<uint32_t>(args.KeyModifiers());
            // static_cast to a uint32_t because we can't use the WI_IsFlagSet
            // macro directly with a VirtualKeyModifiers
            const auto altEnabled = WI_IsFlagSet(modifiers, static_cast<uint32_t>(VirtualKeyModifiers::Menu));
            const auto shiftEnabled = WI_IsFlagSet(modifiers, static_cast<uint32_t>(VirtualKeyModifiers::Shift));

            if (_CanSendVTMouseInput())
            {
                _TrySendMouseEvent(point);
                args.Handled(true);
                return;
            }

            if (point.Properties().IsLeftButtonPressed())
            {
                const auto cursorPosition = point.Position();
                const auto terminalPosition = _GetTerminalPosition(cursorPosition);

                // handle ALT key
                _terminal->SetBlockSelection(altEnabled);

                auto clickCount = _NumberOfClicks(cursorPosition, point.Timestamp());

                // This formula enables the number of clicks to cycle properly between single-, double-, and triple-click.
                // To increase the number of acceptable click states, simply increment MAX_CLICK_COUNT and add another if-statement
                const unsigned int MAX_CLICK_COUNT = 3;
                const auto multiClickMapper = clickCount > MAX_CLICK_COUNT ? ((clickCount + MAX_CLICK_COUNT - 1) % MAX_CLICK_COUNT) + 1 : clickCount;

                if (multiClickMapper == 3)
                {
                    _terminal->MultiClickSelection(terminalPosition, ::Terminal::SelectionExpansionMode::Line);
                    _selectionNeedsToBeCopied = true;
                }
                else if (multiClickMapper == 2)
                {
                    _terminal->MultiClickSelection(terminalPosition, ::Terminal::SelectionExpansionMode::Word);
                    _selectionNeedsToBeCopied = true;
                }
                else
                {
                    if (shiftEnabled && _terminal->IsSelectionActive())
                    {
                        _terminal->SetSelectionEnd(terminalPosition, ::Terminal::SelectionExpansionMode::Cell);
                        _selectionNeedsToBeCopied = true;
                    }
                    else
                    {
                        // A single click down resets the selection and begins a new one.
                        _terminal->ClearSelection();
                        _singleClickTouchdownPos = cursorPosition;
                        _selectionNeedsToBeCopied = false; // there's no selection, so there's nothing to update
                    }

                    _lastMouseClickTimestamp = point.Timestamp();
                    _lastMouseClickPos = cursorPosition;
                }
                _renderer->TriggerSelection();
            }
            else if (point.Properties().IsRightButtonPressed())
            {
                // CopyOnSelect right click always pastes
                if (_settings.CopyOnSelect() || !_terminal->IsSelectionActive())
                {
                    PasteTextFromClipboard();
                }
                else
                {
                    CopySelectionToClipboard(shiftEnabled);
                }
            }
        }
        else if (ptr.PointerDeviceType() == Windows::Devices::Input::PointerDeviceType::Touch)
        {
            const auto contactRect = point.Properties().ContactRect();
            // Set our touch rect, to start a pan.
            _touchAnchor = winrt::Windows::Foundation::Point{ contactRect.X, contactRect.Y };
        }

        args.Handled(true);
    }

    // Method Description:
    // - handle a mouse moved event. Specifically handling mouse drag to update selection process.
    // Arguments:
    // - sender: not used
    // - args: event data
    void TermControl::_PointerMovedHandler(Windows::Foundation::IInspectable const& /*sender*/,
                                           Input::PointerRoutedEventArgs const& args)
    {
        const auto ptr = args.Pointer();
        const auto point = args.GetCurrentPoint(*this);

        if (!_focused)
        {
            args.Handled(true);
            return;
        }

        if (ptr.PointerDeviceType() == Windows::Devices::Input::PointerDeviceType::Mouse || ptr.PointerDeviceType() == Windows::Devices::Input::PointerDeviceType::Pen)
        {
            if (_CanSendVTMouseInput())
            {
                _TrySendMouseEvent(point);
                args.Handled(true);
                return;
            }

            if (point.Properties().IsLeftButtonPressed())
            {
                const auto cursorPosition = point.Position();

                if (_singleClickTouchdownPos)
                {
                    // Figure out if the user's moved a quarter of a cell's smaller axis away from the clickdown point
                    auto& touchdownPoint{ *_singleClickTouchdownPos };
                    auto distance{ std::sqrtf(std::powf(cursorPosition.X - touchdownPoint.X, 2) + std::powf(cursorPosition.Y - touchdownPoint.Y, 2)) };
                    const auto fontSize{ _actualFont.GetSize() };
                    if (distance >= (std::min(fontSize.X, fontSize.Y) / 4.f))
                    {
                        _terminal->SetSelectionAnchor(_GetTerminalPosition(touchdownPoint));
                        // stop tracking the touchdown point
                        _singleClickTouchdownPos = std::nullopt;
                    }
                }

                _SetEndSelectionPointAtCursor(cursorPosition);

                const double cursorBelowBottomDist = cursorPosition.Y - SwapChainPanel().Margin().Top - SwapChainPanel().ActualHeight();
                const double cursorAboveTopDist = -1 * cursorPosition.Y + SwapChainPanel().Margin().Top;

                constexpr double MinAutoScrollDist = 2.0; // Arbitrary value
                double newAutoScrollVelocity = 0.0;
                if (cursorBelowBottomDist > MinAutoScrollDist)
                {
                    newAutoScrollVelocity = _GetAutoScrollSpeed(cursorBelowBottomDist);
                }
                else if (cursorAboveTopDist > MinAutoScrollDist)
                {
                    newAutoScrollVelocity = -1.0 * _GetAutoScrollSpeed(cursorAboveTopDist);
                }

                if (newAutoScrollVelocity != 0)
                {
                    _TryStartAutoScroll(point, newAutoScrollVelocity);
                }
                else
                {
                    _TryStopAutoScroll(ptr.PointerId());
                }
            }
        }
        else if (ptr.PointerDeviceType() == Windows::Devices::Input::PointerDeviceType::Touch && _touchAnchor)
        {
            const auto contactRect = point.Properties().ContactRect();
            winrt::Windows::Foundation::Point newTouchPoint{ contactRect.X, contactRect.Y };
            const auto anchor = _touchAnchor.value();

            // Get the difference between the point we've dragged to and the start of the touch.
            const float fontHeight = float(_actualFont.GetSize().Y);

            const float dy = newTouchPoint.Y - anchor.Y;

            // Start viewport scroll after we've moved more than a half row of text
            if (std::abs(dy) > (fontHeight / 2.0f))
            {
                // Multiply by -1, because moving the touch point down will
                // create a positive delta, but we want the viewport to move up,
                // so we'll need a negative scroll amount (and the inverse for
                // panning down)
                const float numRows = -1.0f * (dy / fontHeight);

                const auto currentOffset = ::base::ClampedNumeric<double>(ScrollBar().Value());
                const auto newValue = numRows + currentOffset;

                ScrollBar().Value(newValue);

                // Use this point as our new scroll anchor.
                _touchAnchor = newTouchPoint;
            }
        }
        args.Handled(true);
    }

    // Method Description:
    // - Event handler for the PointerReleased event. We use this to de-anchor
    //   touch events, to stop scrolling via touch.
    // Arguments:
    // - sender: the XAML element responding to the pointer input
    // - args: event data
    void TermControl::_PointerReleasedHandler(Windows::Foundation::IInspectable const& sender,
                                              Input::PointerRoutedEventArgs const& args)
    {
        const auto ptr = args.Pointer();
        const auto point = args.GetCurrentPoint(*this);

        _ReleasePointerCapture(sender, args);

        if (ptr.PointerDeviceType() == Windows::Devices::Input::PointerDeviceType::Mouse || ptr.PointerDeviceType() == Windows::Devices::Input::PointerDeviceType::Pen)
        {
            if (_CanSendVTMouseInput())
            {
                _TrySendMouseEvent(point);
                args.Handled(true);
                return;
            }

            // Only a left click release when copy on select is active should perform a copy.
            // Right clicks and middle clicks should not need to do anything when released.
            if (_settings.CopyOnSelect() && point.Properties().PointerUpdateKind() == Windows::UI::Input::PointerUpdateKind::LeftButtonReleased)
            {
                const auto modifiers = static_cast<uint32_t>(args.KeyModifiers());
                // static_cast to a uint32_t because we can't use the WI_IsFlagSet
                // macro directly with a VirtualKeyModifiers
                const auto shiftEnabled = WI_IsFlagSet(modifiers, static_cast<uint32_t>(VirtualKeyModifiers::Shift));

                if (_selectionNeedsToBeCopied)
                {
                    CopySelectionToClipboard(shiftEnabled);
                }
            }
        }
        else if (ptr.PointerDeviceType() == Windows::Devices::Input::PointerDeviceType::Touch)
        {
            _touchAnchor = std::nullopt;
        }

        _singleClickTouchdownPos = std::nullopt;

        _TryStopAutoScroll(ptr.PointerId());

        args.Handled(true);
    }

    // Method Description:
    // - Event handler for the PointerEntered event. We use this for cursor manipulation.
    // Arguments:
    // - sender: the XAML element responding to the pointer input
    // - args: event data
    void TermControl::_PointerEnteredHandler(Windows::Foundation::IInspectable const& /*sender*/,
                                             Input::PointerRoutedEventArgs const& /*args*/)
    {
        if (_closing)
        {
            return;
        }

        auto coreWindow = Window::Current().CoreWindow();
        _oldCursor = coreWindow.PointerCursor();

        if (_terminal->IsTrackingMouseInput())
        {
            return;
        }

        coreWindow.PointerCursor(_textCursor);
    }

    // Method Description:
    // - Event handler for the PointerExited event. We use this for cursor manipulation.
    // Arguments:
    // - sender: the XAML element responding to the pointer input
    // - args: event data
    void TermControl::_PointerExitedHandler(Windows::Foundation::IInspectable const& /*sender*/,
                                            Input::PointerRoutedEventArgs const& /*args*/)
    {
        if (auto oldCursor{ std::exchange(_oldCursor, std::nullopt) })
        {
            auto coreWindow = Window::Current().CoreWindow();
            coreWindow.PointerCursor(*oldCursor);
        }
    }

    // Method Description:
    // - Event handler for the PointerWheelChanged event. This is raised in
    //   response to mouse wheel changes. Depending upon what modifier keys are
    //   pressed, different actions will take place.
    // Arguments:
    // - args: the event args containing information about t`he mouse wheel event.
    void TermControl::_MouseWheelHandler(Windows::Foundation::IInspectable const& /*sender*/,
                                         Input::PointerRoutedEventArgs const& args)
    {
        const auto point = args.GetCurrentPoint(*this);

        if (_CanSendVTMouseInput())
        {
            _TrySendMouseEvent(point);
            args.Handled(true);
            return;
        }

        const auto delta = point.Properties().MouseWheelDelta();

        // Get the state of the Ctrl & Shift keys
        // static_cast to a uint32_t because we can't use the WI_IsFlagSet macro
        // directly with a VirtualKeyModifiers
        const auto modifiers = static_cast<uint32_t>(args.KeyModifiers());
        const auto ctrlPressed = WI_IsFlagSet(modifiers, static_cast<uint32_t>(VirtualKeyModifiers::Control));
        const auto shiftPressed = WI_IsFlagSet(modifiers, static_cast<uint32_t>(VirtualKeyModifiers::Shift));

        if (ctrlPressed && shiftPressed)
        {
            _MouseTransparencyHandler(delta);
        }
        else if (ctrlPressed)
        {
            _MouseZoomHandler(delta);
        }
        else
        {
            _MouseScrollHandler(delta, point);
        }
    }

    // Method Description:
    // - Adjust the opacity of the acrylic background in response to a mouse
    //   scrolling event.
    // Arguments:
    // - mouseDelta: the mouse wheel delta that triggered this event.
    void TermControl::_MouseTransparencyHandler(const double mouseDelta)
    {
        // Transparency is on a scale of [0.0,1.0], so only increment by .01.
        const auto effectiveDelta = mouseDelta < 0 ? -.01 : .01;

        if (_settings.UseAcrylic())
        {
            try
            {
                auto acrylicBrush = RootGrid().Background().as<Media::AcrylicBrush>();
                acrylicBrush.TintOpacity(acrylicBrush.TintOpacity() + effectiveDelta);
                if (acrylicBrush.TintOpacity() == 1.0)
                {
                    _settings.UseAcrylic(false);
                    _InitializeBackgroundBrush();
                    uint32_t bg = _settings.DefaultBackground();
                    _BackgroundColorChanged(bg);
                }
            }
            CATCH_LOG();
        }
        else if (mouseDelta < 0)
        {
            _settings.UseAcrylic(true);

            //Setting initial opacity set to 1 to ensure smooth transition to acrylic during mouse scroll
            _settings.TintOpacity(1.0);
            _InitializeBackgroundBrush();
        }
    }

    // Method Description:
    // - Adjust the font size of the terminal in response to a mouse scrolling
    //   event.
    // Arguments:
    // - mouseDelta: the mouse wheel delta that triggered this event.
    void TermControl::_MouseZoomHandler(const double mouseDelta)
    {
        const auto fontDelta = mouseDelta < 0 ? -1 : 1;
        AdjustFontSize(fontDelta);
    }

    // Method Description:
    // - Reset the font size of the terminal to its default size.
    // Arguments:
    // - none
    void TermControl::ResetFontSize()
    {
        _SetFontSize(_settings.FontSize());
    }

    // Method Description:
    // - Adjust the font size of the terminal control.
    // Arguments:
    // - fontSizeDelta: The amount to increase or decrease the font size by.
    void TermControl::AdjustFontSize(int fontSizeDelta)
    {
        const auto newSize = _desiredFont.GetEngineSize().Y + fontSizeDelta;
        _SetFontSize(newSize);
    }

    // Method Description:
    // - Scroll the visible viewport in response to a mouse wheel event.
    // Arguments:
    // - mouseDelta: the mouse wheel delta that triggered this event.
    void TermControl::_MouseScrollHandler(const double mouseDelta, Windows::UI::Input::PointerPoint const& pointerPoint)
    {
        const auto currentOffset = ScrollBar().Value();

        // negative = down, positive = up
        // However, for us, the signs are flipped.
        const auto rowDelta = mouseDelta / (-1.0 * WHEEL_DELTA);

        // With one of the precision mouses, one click is always a multiple of 120,
        // but the "smooth scrolling" mode results in non-int values

        double newValue = (_rowsToScroll * rowDelta) + (currentOffset);

        // The scroll bar's ValueChanged handler will actually move the viewport
        //      for us.
        ScrollBar().Value(newValue);

        if (_terminal->IsSelectionActive() && pointerPoint.Properties().IsLeftButtonPressed())
        {
            // If user is mouse selecting and scrolls, they then point at new character.
            //      Make sure selection reflects that immediately.
            _SetEndSelectionPointAtCursor(pointerPoint.Position());
        }
    }

    void TermControl::_ScrollbarChangeHandler(Windows::Foundation::IInspectable const& /*sender*/,
                                              Controls::Primitives::RangeBaseValueChangedEventArgs const& args)
    {
        if (_isTerminalInitiatedScroll)
        {
            return;
        }

        const auto newValue = static_cast<int>(args.NewValue());

        // This is a scroll event that wasn't initiated by the terminal
        //      itself - it was initiated by the mouse wheel, or the scrollbar.
        _terminal->UserScrollViewport(newValue);

        // We've just told the terminal to update its viewport to reflect the
        // new scroll value so the scroll bar matches the viewport now.
        _willUpdateScrollBarToMatchViewport.store(false);
    }

    // Method Description:
    // - captures the pointer so that none of the other XAML elements respond to pointer events
    // Arguments:
    // - sender: XAML element that is interacting with pointer
    // - args: pointer data (i.e.: mouse, touch)
    // Return Value:
    // - true if we successfully capture the pointer, false otherwise.
    bool TermControl::_CapturePointer(Windows::Foundation::IInspectable const& sender, Windows::UI::Xaml::Input::PointerRoutedEventArgs const& args)
    {
        IUIElement uielem;
        if (sender.try_as(uielem))
        {
            uielem.CapturePointer(args.Pointer());
            return true;
        }
        return false;
    }

    // Method Description:
    // - releases the captured pointer because we're done responding to XAML pointer events
    // Arguments:
    // - sender: XAML element that is interacting with pointer
    // - args: pointer data (i.e.: mouse, touch)
    // Return Value:
    // - true if we release capture of the pointer, false otherwise.
    bool TermControl::_ReleasePointerCapture(Windows::Foundation::IInspectable const& sender, Windows::UI::Xaml::Input::PointerRoutedEventArgs const& args)
    {
        IUIElement uielem;
        if (sender.try_as(uielem))
        {
            uielem.ReleasePointerCapture(args.Pointer());
            return true;
        }
        return false;
    }

    // Method Description:
    // - Starts new pointer related auto scroll behavior, or continues existing one.
    //      Does nothing when there is already auto scroll associated with another pointer.
    // Arguments:
    // - pointerPoint: info about pointer that causes auto scroll. Pointer's position
    //      is later used to update selection.
    // - scrollVelocity: target velocity of scrolling in characters / sec
    void TermControl::_TryStartAutoScroll(Windows::UI::Input::PointerPoint const& pointerPoint, const double scrollVelocity)
    {
        // Allow only one pointer at the time
        if (!_autoScrollingPointerPoint.has_value() || _autoScrollingPointerPoint.value().PointerId() == pointerPoint.PointerId())
        {
            _autoScrollingPointerPoint = pointerPoint;
            _autoScrollVelocity = scrollVelocity;

            // If this is first time the auto scroll update is about to be called,
            //      kick-start it by initializing its time delta as if it started now
            if (!_lastAutoScrollUpdateTime.has_value())
            {
                _lastAutoScrollUpdateTime = std::chrono::high_resolution_clock::now();
            }

            // Apparently this check is not necessary but greatly improves performance
            if (!_autoScrollTimer.IsEnabled())
            {
                _autoScrollTimer.Start();
            }
        }
    }

    // Method Description:
    // - Stops auto scroll if it's active and is associated with supplied pointer id.
    // Arguments:
    // - pointerId: id of pointer for which to stop auto scroll
    void TermControl::_TryStopAutoScroll(const uint32_t pointerId)
    {
        if (_autoScrollingPointerPoint.has_value() && pointerId == _autoScrollingPointerPoint.value().PointerId())
        {
            _autoScrollingPointerPoint = std::nullopt;
            _autoScrollVelocity = 0;
            _lastAutoScrollUpdateTime = std::nullopt;

            // Apparently this check is not necessary but greatly improves performance
            if (_autoScrollTimer.IsEnabled())
            {
                _autoScrollTimer.Stop();
            }
        }
    }

    // Method Description:
    // - Called continuously to gradually scroll viewport when user is
    //      mouse selecting outside it (to 'follow' the cursor).
    // Arguments:
    // - none
    void TermControl::_UpdateAutoScroll(Windows::Foundation::IInspectable const& /* sender */,
                                        Windows::Foundation::IInspectable const& /* e */)
    {
        if (_autoScrollVelocity != 0)
        {
            const auto timeNow = std::chrono::high_resolution_clock::now();

            if (_lastAutoScrollUpdateTime.has_value())
            {
                static constexpr double microSecPerSec = 1000000.0;
                const double deltaTime = std::chrono::duration_cast<std::chrono::microseconds>(timeNow - _lastAutoScrollUpdateTime.value()).count() / microSecPerSec;
                ScrollBar().Value(ScrollBar().Value() + _autoScrollVelocity * deltaTime);

                if (_autoScrollingPointerPoint.has_value())
                {
                    _SetEndSelectionPointAtCursor(_autoScrollingPointerPoint.value().Position());
                }
            }

            _lastAutoScrollUpdateTime = timeNow;
        }
    }

    // Method Description:
    // - Event handler for the GotFocus event. This is used to...
    //   - enable accessibility notifications for this TermControl
    //   - start blinking the cursor when the window is focused
    //   - update the number of lines to scroll to the value set in the system
    void TermControl::_GotFocusHandler(Windows::Foundation::IInspectable const& /* sender */,
                                       RoutedEventArgs const& /* args */)
    {
        if (_closing)
        {
            return;
        }

        _focused = true;

        InputPane::GetForCurrentView().TryShow();

        // If the searchbox is focused, we don't want TSFInputControl to think
        // it has focus so it doesn't intercept IME input. We also don't want the
        // terminal's cursor to start blinking. So, we'll just return quickly here.
        if (_searchBox && _searchBox->ContainsFocus())
        {
            return;
        }

        if (_uiaEngine.get())
        {
            THROW_IF_FAILED(_uiaEngine->Enable());
        }

        if (TSFInputControl() != nullptr)
        {
            TSFInputControl().NotifyFocusEnter();
        }

        if (_cursorTimer.has_value())
        {
            // When the terminal focuses, show the cursor immediately
            _terminal->SetCursorOn(true);
            _cursorTimer.value().Start();
        }
        _rowsToScroll = _settings.RowsToScroll();
    }

    // Method Description:
    // - Event handler for the LostFocus event. This is used to...
    //   - disable accessibility notifications for this TermControl
    //   - hide and stop blinking the cursor when the window loses focus.
    void TermControl::_LostFocusHandler(Windows::Foundation::IInspectable const& /* sender */,
                                        RoutedEventArgs const& /* args */)
    {
        if (_closing)
        {
            return;
        }
        _focused = false;

        if (_uiaEngine.get())
        {
            THROW_IF_FAILED(_uiaEngine->Disable());
        }

        if (TSFInputControl() != nullptr)
        {
            TSFInputControl().NotifyFocusLeave();
        }

        if (_cursorTimer.has_value())
        {
            _cursorTimer.value().Stop();
            _terminal->SetCursorOn(false);
        }
    }

    // Method Description:
    // - Writes the given sequence as input to the active terminal connection,
    // Arguments:
    // - wstr: the string of characters to write to the terminal connection.
    // Return Value:
    // - <none>
    void TermControl::_SendInputToConnection(const std::wstring& wstr)
    {
        _connection.WriteInput(wstr);
    }

    // Method Description:
    // - Pre-process text pasted (presumably from the clipboard)
    //   before sending it over the terminal's connection, converting
    //   Windows-space \r\n line-endings to \r line-endings
    void TermControl::_SendPastedTextToConnection(const std::wstring& wstr)
    {
        // Some notes on this implementation:
        //
        // - std::regex can do this in a single line, but is somewhat
        //   overkill for a simple search/replace operation (and its
        //   performance guarantees aren't exactly stellar)
        // - The STL doesn't have a simple string search/replace method.
        //   This fact is lamentable.
        // - This line-ending conversion is intentionally fairly
        //   conservative, to avoid stripping out lone \n characters
        //   where they could conceivably be intentional.

        std::wstring stripped{ wstr };

        std::wstring::size_type pos = 0;

        while ((pos = stripped.find(L"\r\n", pos)) != std::wstring::npos)
        {
            stripped.replace(pos, 2, L"\r");
        }

        _connection.WriteInput(stripped);
        _terminal->TrySnapOnInput();
    }

    // Method Description:
    // - Update the font with the renderer. This will be called either when the
    //      font changes or the DPI changes, as DPI changes will necessitate a
    //      font change. This method will *not* change the buffer/viewport size
    //      to account for the new glyph dimensions. Callers should make sure to
    //      appropriately call _DoResize after this method is called.
    // Arguments:
    // - initialUpdate: whether this font update should be considered as being
    //   concerned with initialization process. Value forwarded to event handler.
    void TermControl::_UpdateFont(const bool initialUpdate)
    {
        auto lock = _terminal->LockForWriting();

        const int newDpi = static_cast<int>(static_cast<double>(USER_DEFAULT_SCREEN_DPI) * SwapChainPanel().CompositionScaleX());

        // TODO: MSFT:20895307 If the font doesn't exist, this doesn't
        //      actually fail. We need a way to gracefully fallback.
        _renderer->TriggerFontChange(newDpi, _desiredFont, _actualFont);

        const auto actualNewSize = _actualFont.GetSize();
        _fontSizeChangedHandlers(actualNewSize.X, actualNewSize.Y, initialUpdate);
    }

    // Method Description:
    // - Set the font size of the terminal control.
    // Arguments:
    // - fontSize: The size of the font.
    void TermControl::_SetFontSize(int fontSize)
    {
        try
        {
            // Make sure we have a non-zero font size
            const auto newSize = std::max<short>(gsl::narrow_cast<short>(fontSize), 1);
            const auto fontFace = _settings.FontFace();
            _actualFont = { fontFace, 0, 10, { 0, newSize }, CP_UTF8, false };
            _desiredFont = { _actualFont };

            // Refresh our font with the renderer
            _UpdateFont();
            // Resize the terminal's BUFFER to match the new font size. This does
            // NOT change the size of the window, because that can lead to more
            // problems (like what happens when you change the font size while the
            // window is maximized?)
            auto lock = _terminal->LockForWriting();
            _DoResize(SwapChainPanel().ActualWidth(), SwapChainPanel().ActualHeight());
        }
        CATCH_LOG();
    }

    // Method Description:
    // - Triggered when the swapchain changes size. We use this to resize the
    //      terminal buffers to match the new visible size.
    // Arguments:
    // - e: a SizeChangedEventArgs with the new dimensions of the SwapChainPanel
    void TermControl::_SwapChainSizeChanged(winrt::Windows::Foundation::IInspectable const& /*sender*/,
                                            SizeChangedEventArgs const& e)
    {
        if (!_initializedTerminal)
        {
            return;
        }

        auto lock = _terminal->LockForWriting();

        const auto foundationSize = e.NewSize();

        _DoResize(foundationSize.Width, foundationSize.Height);
    }

    void TermControl::_SwapChainScaleChanged(Windows::UI::Xaml::Controls::SwapChainPanel const& sender,
                                             Windows::Foundation::IInspectable const& /*args*/)
    {
        if (_renderEngine)
        {
            const auto scale = sender.CompositionScaleX();
            const auto dpi = (int)(scale * USER_DEFAULT_SCREEN_DPI);

            // TODO: MSFT: 21169071 - Shouldn't this all happen through _renderer and trigger the invalidate automatically on DPI change?
            THROW_IF_FAILED(_renderEngine->UpdateDpi(dpi));
            _renderer->TriggerRedrawAll();
        }
    }

    // Method Description:
    // - Toggle the cursor on and off when called by the cursor blink timer.
    // Arguments:
    // - sender: not used
    // - e: not used
    void TermControl::_BlinkCursor(Windows::Foundation::IInspectable const& /* sender */,
                                   Windows::Foundation::IInspectable const& /* e */)
    {
        if ((_closing) || (!_terminal->IsCursorBlinkingAllowed() && _terminal->IsCursorVisible()))
        {
            return;
        }
        _terminal->SetCursorOn(!_terminal->IsCursorOn());
    }

    // Method Description:
    // - Sets selection's end position to match supplied cursor position, e.g. while mouse dragging.
    // Arguments:
    // - cursorPosition: in pixels, relative to the origin of the control
    void TermControl::_SetEndSelectionPointAtCursor(Windows::Foundation::Point const& cursorPosition)
    {
        auto terminalPosition = _GetTerminalPosition(cursorPosition);

        const short lastVisibleRow = std::max<short>(_terminal->GetViewport().Height() - 1, 0);
        const short lastVisibleCol = std::max<short>(_terminal->GetViewport().Width() - 1, 0);

        terminalPosition.Y = std::clamp<short>(terminalPosition.Y, 0, lastVisibleRow);
        terminalPosition.X = std::clamp<short>(terminalPosition.X, 0, lastVisibleCol);

        // save location (for rendering) + render
        _terminal->SetSelectionEnd(terminalPosition);
        _renderer->TriggerSelection();
        _selectionNeedsToBeCopied = true;
    }

    // Method Description:
    // - Process a resize event that was initiated by the user. This can either
    //   be due to the user resizing the window (causing the swapchain to
    //   resize) or due to the DPI changing (causing us to need to resize the
    //   buffer to match)
    // Arguments:
    // - newWidth: the new width of the swapchain, in pixels.
    // - newHeight: the new height of the swapchain, in pixels.
    void TermControl::_DoResize(const double newWidth, const double newHeight)
    {
        SIZE size;
        size.cx = static_cast<long>(newWidth);
        size.cy = static_cast<long>(newHeight);

        // Don't actually resize so small that a single character wouldn't fit
        // in either dimension. The buffer really doesn't like being size 0.
        if (size.cx < _actualFont.GetSize().X || size.cy < _actualFont.GetSize().Y)
        {
            return;
        }

        _terminal->ClearSelection();

        // Tell the dx engine that our window is now the new size.
        THROW_IF_FAILED(_renderEngine->SetWindowSize(size));

        // Invalidate everything
        _renderer->TriggerRedrawAll();

        // Convert our new dimensions to characters
        const auto viewInPixels = Viewport::FromDimensions({ 0, 0 },
                                                           { static_cast<short>(size.cx), static_cast<short>(size.cy) });
        const auto vp = _renderEngine->GetViewportInCharacters(viewInPixels);

        // If this function succeeds with S_FALSE, then the terminal didn't
        //      actually change size. No need to notify the connection of this
        //      no-op.
        // TODO: MSFT:20642295 Resizing the buffer will corrupt it
        // I believe we'll need support for CSI 2J, and additionally I think
        //      we're resetting the viewport to the top
        const HRESULT hr = _terminal->UserResize({ vp.Width(), vp.Height() });
        if (SUCCEEDED(hr) && hr != S_FALSE)
        {
            _connection.Resize(vp.Height(), vp.Width());
        }
    }

    void TermControl::_TerminalTitleChanged(const std::wstring_view& wstr)
    {
        _titleChangedHandlers(winrt::hstring{ wstr });
    }

    // Method Description:
    // - Update the position and size of the scrollbar to match the given
    //      viewport top, viewport height, and buffer size.
    //   The change will be actually handled in _ScrollbarChangeHandler.
    //   This should be done on the UI thread. Make sure the caller is calling
    //      us in a RunAsync block.
    // Arguments:
    // - viewTop: the top of the visible viewport, in rows. 0 indicates the top
    //      of the buffer.
    // - viewHeight: the height of the viewport in rows.
    // - bufferSize: the length of the buffer, in rows
    void TermControl::_ScrollbarUpdater(Controls::Primitives::ScrollBar scrollBar,
                                        const int viewTop,
                                        const int viewHeight,
                                        const int bufferSize)
    {
        // The terminal is already in the scroll position it wants, so no need
        // to tell it to scroll.
        _isTerminalInitiatedScroll = true;

        const auto hiddenContent = bufferSize - viewHeight;
        scrollBar.Maximum(hiddenContent);
        scrollBar.Minimum(0);
        scrollBar.ViewportSize(viewHeight);
        scrollBar.Value(viewTop);

        _isTerminalInitiatedScroll = false;
    }

    // Method Description:
    // - Update the position and size of the scrollbar to match the given
    //      viewport top, viewport height, and buffer size.
    //   Additionally fires a ScrollPositionChanged event for anyone who's
    //      registered an event handler for us.
    // Arguments:
    // - viewTop: the top of the visible viewport, in rows. 0 indicates the top
    //      of the buffer.
    // - viewHeight: the height of the viewport in rows.
    // - bufferSize: the length of the buffer, in rows
    winrt::fire_and_forget TermControl::_TerminalScrollPositionChanged(const int viewTop,
                                                                       const int viewHeight,
                                                                       const int bufferSize)
    {
        // Since this callback fires from non-UI thread, we might be already
        // closed/closing.
        if (_closing.load())
        {
            return;
        }

        _scrollPositionChangedHandlers(viewTop, viewHeight, bufferSize);

        auto weakThis{ get_weak() };

        co_await winrt::resume_foreground(Dispatcher());

        // Even if we weren't closed/closing few lines above, we might be
        // while waiting for this block of code to be dispatched.
        // If 'weakThis' is locked, then we can safely work with 'this'
        if (auto control{ weakThis.get() })
        {
            if (!_closing.load())
            {
                // Update our scrollbar
                _ScrollbarUpdater(ScrollBar(), viewTop, viewHeight, bufferSize);
            }
        }
    }

    hstring TermControl::Title()
    {
        if (!_initializedTerminal)
            return L"";

        hstring hstr(_terminal->GetConsoleTitle());
        return hstr;
    }

    hstring TermControl::GetProfileName() const
    {
        return _settings.ProfileName();
    }

    // Method Description:
    // - Given a copy-able selection, get the selected text from the buffer and send it to the
    //     Windows Clipboard (CascadiaWin32:main.cpp).
    // - CopyOnSelect does NOT clear the selection
    // Arguments:
    // - collapseText: collapse all of the text to one line
    bool TermControl::CopySelectionToClipboard(bool collapseText)
    {
        // no selection --> nothing to copy
        if (_terminal == nullptr || !_terminal->IsSelectionActive())
        {
            return false;
        }

        // Mark the current selection as copied
        _selectionNeedsToBeCopied = false;

        // extract text from buffer
        const auto bufferData = _terminal->RetrieveSelectedTextFromBuffer(collapseText);

        // convert text: vector<string> --> string
        std::wstring textData;
        for (const auto& text : bufferData.text)
        {
            textData += text;
        }

        // convert text to HTML format
        const auto htmlData = TextBuffer::GenHTML(bufferData,
                                                  _actualFont.GetUnscaledSize().Y,
                                                  _actualFont.GetFaceName(),
                                                  _settings.DefaultBackground(),
                                                  "Windows Terminal");

        // convert to RTF format
        const auto rtfData = TextBuffer::GenRTF(bufferData,
                                                _actualFont.GetUnscaledSize().Y,
                                                _actualFont.GetFaceName(),
                                                _settings.DefaultBackground());

        if (!_settings.CopyOnSelect())
        {
            _terminal->ClearSelection();
            _renderer->TriggerSelection();
        }

        // send data up for clipboard
        auto copyArgs = winrt::make_self<CopyToClipboardEventArgs>(winrt::hstring(textData),
                                                                   winrt::to_hstring(htmlData),
                                                                   winrt::to_hstring(rtfData));
        _clipboardCopyHandlers(*this, *copyArgs);
        return true;
    }

    // Method Description:
    // - Initiate a paste operation.
    void TermControl::PasteTextFromClipboard()
    {
        // attach TermControl::_SendInputToConnection() as the clipboardDataHandler.
        // This is called when the clipboard data is loaded.
        auto clipboardDataHandler = std::bind(&TermControl::_SendPastedTextToConnection, this, std::placeholders::_1);
        auto pasteArgs = winrt::make_self<PasteFromClipboardEventArgs>(clipboardDataHandler);

        // send paste event up to TermApp
        _clipboardPasteHandlers(*this, *pasteArgs);
    }

    void TermControl::Close()
    {
        if (!_closing.exchange(true))
        {
            // Stop accepting new output and state changes before we disconnect everything.
            _connection.TerminalOutput(_connectionOutputEventToken);
            _connectionStateChangedRevoker.revoke();

            TSFInputControl().Close(); // Disconnect the TSF input control so it doesn't receive EditContext events.

            if (auto localConnection{ std::exchange(_connection, nullptr) })
            {
                localConnection.Close();
                // connection is destroyed.
            }

            if (auto localRenderEngine{ std::exchange(_renderEngine, nullptr) })
            {
                if (auto localRenderer{ std::exchange(_renderer, nullptr) })
                {
                    localRenderer->TriggerTeardown();
                    // renderer is destroyed
                }
                // renderEngine is destroyed
            }

            if (auto localTerminal{ std::exchange(_terminal, nullptr) })
            {
                _initializedTerminal = false;
                // terminal is destroyed.
            }
        }
    }

    // Method Description:
    // - Scrolls the viewport of the terminal and updates the scroll bar accordingly
    // Arguments:
    // - viewTop: the viewTop to scroll to
    void TermControl::ScrollViewport(int viewTop)
    {
        ScrollBar().Value(viewTop);
    }

    int TermControl::GetScrollOffset()
    {
        return _terminal->GetScrollOffset();
    }

    // Function Description:
    // - Gets the height of the terminal in lines of text
    // Return Value:
    // - The height of the terminal in lines of text
    int TermControl::GetViewHeight() const
    {
        const auto viewPort = _terminal->GetViewport();
        return viewPort.Height();
    }

    // Function Description:
    // - Determines how much space (in pixels) an app would need to reserve to
    //   create a control with the settings stored in the settings param. This
    //   accounts for things like the font size and face, the initialRows and
    //   initialCols, and scrollbar visibility. The returned sized is based upon
    //   the provided DPI value
    // Arguments:
    // - settings: A IControlSettings with the settings to get the pixel size of.
    // - dpi: The DPI we should create the terminal at. This affects things such
    //   as font size, scrollbar and other control scaling, etc. Make sure the
    //   caller knows what monitor the control is about to appear on.
    // Return Value:
    // - a point containing the requested dimensions in pixels.
    winrt::Windows::Foundation::Point TermControl::GetProposedDimensions(IControlSettings const& settings, const uint32_t dpi)
    {
        // Initialize our font information.
        const auto fontFace = settings.FontFace();
        const short fontHeight = gsl::narrow_cast<short>(settings.FontSize());
        // The font width doesn't terribly matter, we'll only be using the
        //      height to look it up
        // The other params here also largely don't matter.
        //      The family is only used to determine if the font is truetype or
        //      not, but DX doesn't use that info at all.
        //      The Codepage is additionally not actually used by the DX engine at all.
        FontInfo actualFont = { fontFace, 0, 10, { 0, fontHeight }, CP_UTF8, false };
        FontInfoDesired desiredFont = { actualFont };

        // If the settings have negative or zero row or column counts, ignore those counts.
        // (The lower TerminalCore layer also has upper bounds as well, but at this layer
        //  we may eventually impose different ones depending on how many pixels we can address.)
        const auto cols = std::max(settings.InitialCols(), 1);
        const auto rows = std::max(settings.InitialRows(), 1);

        // Create a DX engine and initialize it with our font and DPI. We'll
        // then use it to measure how much space the requested rows and columns
        // will take up.
        // TODO: MSFT:21254947 - use a static function to do this instead of
        // instantiating a DxEngine
        auto dxEngine = std::make_unique<::Microsoft::Console::Render::DxEngine>();
        THROW_IF_FAILED(dxEngine->UpdateDpi(dpi));
        THROW_IF_FAILED(dxEngine->UpdateFont(desiredFont, actualFont));

        const float scale = dxEngine->GetScaling();
        const auto fontSize = actualFont.GetSize();

        // Manually multiply by the scaling factor. The DX engine doesn't
        // actually store the scaled font size in the fontInfo.GetSize()
        // property when the DX engine is in Composition mode (which it is for
        // the Terminal). At runtime, this is fine, as we'll transform
        // everything by our scaling, so it'll work out. However, right now we
        // need to get the exact pixel count.
        const float fFontWidth = gsl::narrow_cast<float>(fontSize.X * scale);
        const float fFontHeight = gsl::narrow_cast<float>(fontSize.Y * scale);

        // UWP XAML scrollbars aren't guaranteed to be the same size as the
        // ComCtl scrollbars, but it's certainly close enough.
        const auto scrollbarSize = GetSystemMetricsForDpi(SM_CXVSCROLL, dpi);

        double width = cols * fFontWidth;

        // Reserve additional space if scrollbar is intended to be visible
        if (settings.ScrollState() == ScrollbarState::Visible)
        {
            width += scrollbarSize;
        }

        double height = rows * fFontHeight;
        auto thickness = _ParseThicknessFromPadding(settings.Padding());
        // GH#2061 - make sure to account for the size the padding _will be_ scaled to
        width += scale * (thickness.Left + thickness.Right);
        height += scale * (thickness.Top + thickness.Bottom);

        return { gsl::narrow_cast<float>(width), gsl::narrow_cast<float>(height) };
    }

    // Method Description:
    // - Get the size of a single character of this control. The size is in
    //   DIPs. If you need it in _pixels_, you'll need to multiply by the
    //   current display scaling.
    // Arguments:
    // - <none>
    // Return Value:
    // - The dimensions of a single character of this control, in DIPs
    winrt::Windows::Foundation::Size TermControl::CharacterDimensions() const
    {
        const auto fontSize = _actualFont.GetSize();
        return { gsl::narrow_cast<float>(fontSize.X), gsl::narrow_cast<float>(fontSize.Y) };
    }

    // Method Description:
    // - Get the absolute minimum size that this control can be resized to and
    //   still have 1x1 character visible. This includes the space needed for
    //   the scrollbar and the padding.
    // Arguments:
    // - <none>
    // Return Value:
    // - The minimum size that this terminal control can be resized to and still
    //   have a visible character.
    winrt::Windows::Foundation::Size TermControl::MinimumSize()
    {
        const auto fontSize = _actualFont.GetSize();
        double width = fontSize.X;
        double height = fontSize.Y;
        // Reserve additional space if scrollbar is intended to be visible
        if (_settings.ScrollState() == ScrollbarState::Visible)
        {
            width += ScrollBar().ActualWidth();
        }

        // Account for the size of any padding
        const auto padding = SwapChainPanel().Margin();
        width += padding.Left + padding.Right;
        height += padding.Top + padding.Bottom;

        return { gsl::narrow_cast<float>(width), gsl::narrow_cast<float>(height) };
    }

    // Method Description:
    // - Adjusts given dimension (width or height) so that it aligns to the character grid.
    //   The snap is always downward.
    // Arguments:
    // - widthOrHeight: if true operates on width, otherwise on height
    // - dimension: a dimension (width or height) to be snapped
    // Return Value:
    // - A dimension that would be aligned to the character grid.
    float TermControl::SnapDimensionToGrid(const bool widthOrHeight, const float dimension)
    {
        const auto fontSize = _actualFont.GetSize();
        const auto fontDimension = widthOrHeight ? fontSize.X : fontSize.Y;

        const auto padding = SwapChainPanel().Margin();
        auto nonTerminalArea = gsl::narrow_cast<float>(widthOrHeight ?
                                                           padding.Left + padding.Right :
                                                           padding.Top + padding.Bottom);

        if (widthOrHeight && _settings.ScrollState() == ScrollbarState::Visible)
        {
            nonTerminalArea += gsl::narrow_cast<float>(ScrollBar().ActualWidth());
        }

        const auto gridSize = dimension - nonTerminalArea;
        const int cells = static_cast<int>(gridSize / fontDimension);
        return cells * fontDimension + nonTerminalArea;
    }

    // Method Description:
    // - Create XAML Thickness object based on padding props provided.
    //   Used for controlling the TermControl XAML Grid container's Padding prop.
    // Arguments:
    // - padding: 2D padding values
    //      Single Double value provides uniform padding
    //      Two Double values provide isometric horizontal & vertical padding
    //      Four Double values provide independent padding for 4 sides of the bounding rectangle
    // Return Value:
    // - Windows::UI::Xaml::Thickness object
    Windows::UI::Xaml::Thickness TermControl::_ParseThicknessFromPadding(const hstring padding)
    {
        const wchar_t singleCharDelim = L',';
        std::wstringstream tokenStream(padding.c_str());
        std::wstring token;
        uint8_t paddingPropIndex = 0;
        std::array<double, 4> thicknessArr = {};
        size_t* idx = nullptr;

        // Get padding values till we run out of delimiter separated values in the stream
        //  or we hit max number of allowable values (= 4) for the bounding rectangle
        // Non-numeral values detected will default to 0
        // std::getline will not throw exception unless flags are set on the wstringstream
        // std::stod will throw invalid_argument exception if the input is an invalid double value
        // std::stod will throw out_of_range exception if the input value is more than DBL_MAX
        try
        {
            for (; std::getline(tokenStream, token, singleCharDelim) && (paddingPropIndex < thicknessArr.size()); paddingPropIndex++)
            {
                // std::stod internally calls wcstod which handles whitespace prefix (which is ignored)
                //  & stops the scan when first char outside the range of radix is encountered
                // We'll be permissive till the extent that stod function allows us to be by default
                // Ex. a value like 100.3#535w2 will be read as 100.3, but ;df25 will fail
                thicknessArr[paddingPropIndex] = std::stod(token, idx);
            }
        }
        catch (...)
        {
            // If something goes wrong, even if due to a single bad padding value, we'll reset the index & return default 0 padding
            paddingPropIndex = 0;
            LOG_CAUGHT_EXCEPTION();
        }

        switch (paddingPropIndex)
        {
        case 1:
            return ThicknessHelper::FromUniformLength(thicknessArr[0]);
        case 2:
            return ThicknessHelper::FromLengths(thicknessArr[0], thicknessArr[1], thicknessArr[0], thicknessArr[1]);
        // No case for paddingPropIndex = 3, since it's not a norm to provide just Left, Top & Right padding values leaving out Bottom
        case 4:
            return ThicknessHelper::FromLengths(thicknessArr[0], thicknessArr[1], thicknessArr[2], thicknessArr[3]);
        default:
            return Thickness();
        }
    }

    // Method Description:
    // - Get the modifier keys that are currently pressed. This can be used to
    //   find out which modifiers (ctrl, alt, shift) are pressed in events that
    //   don't necessarily include that state.
    // Return Value:
    // - The Microsoft::Terminal::Core::ControlKeyStates representing the modifier key states.
    ControlKeyStates TermControl::_GetPressedModifierKeys() const
    {
        CoreWindow window = CoreWindow::GetForCurrentThread();
        // DONT USE
        //      != CoreVirtualKeyStates::None
        // OR
        //      == CoreVirtualKeyStates::Down
        // Sometimes with the key down, the state is Down | Locked.
        // Sometimes with the key up, the state is Locked.
        // IsFlagSet(Down) is the only correct solution.

        struct KeyModifier
        {
            VirtualKey vkey;
            ControlKeyStates flags;
        };

        constexpr std::array<KeyModifier, 5> modifiers{ {
            { VirtualKey::RightMenu, ControlKeyStates::RightAltPressed },
            { VirtualKey::LeftMenu, ControlKeyStates::LeftAltPressed },
            { VirtualKey::RightControl, ControlKeyStates::RightCtrlPressed },
            { VirtualKey::LeftControl, ControlKeyStates::LeftCtrlPressed },
            { VirtualKey::Shift, ControlKeyStates::ShiftPressed },
        } };

        ControlKeyStates flags;

        for (const auto& mod : modifiers)
        {
            const auto state = window.GetKeyState(mod.vkey);
            const auto isDown = WI_IsFlagSet(state, CoreVirtualKeyStates::Down);

            if (isDown)
            {
                flags |= mod.flags;
            }
        }

        return flags;
    }

    // Method Description:
    // - Gets the corresponding viewport terminal position for the cursor
    //    by excluding the padding and normalizing with the font size.
    //    This is used for selection.
    // Arguments:
    // - cursorPosition: the (x,y) position of a given cursor (i.e.: mouse cursor).
    //    NOTE: origin (0,0) is top-left.
    // Return Value:
    // - the corresponding viewport terminal position for the given Point parameter
    const COORD TermControl::_GetTerminalPosition(winrt::Windows::Foundation::Point cursorPosition)
    {
        // Exclude padding from cursor position calculation
        COORD terminalPosition = {
            static_cast<SHORT>(cursorPosition.X - SwapChainPanel().Margin().Left),
            static_cast<SHORT>(cursorPosition.Y - SwapChainPanel().Margin().Top)
        };

        const auto fontSize = _actualFont.GetSize();
        FAIL_FAST_IF(fontSize.X == 0);
        FAIL_FAST_IF(fontSize.Y == 0);

        // Normalize to terminal coordinates by using font size
        terminalPosition.X /= fontSize.X;
        terminalPosition.Y /= fontSize.Y;

        return terminalPosition;
    }

    // Method Description:
    // - Composition Completion handler for the TSFInputControl that
    //   handles writing text out to TerminalConnection
    // Arguments:
    // - text: the text to write to TerminalConnection
    // Return Value:
    // - <none>
    void TermControl::_CompositionCompleted(winrt::hstring text)
    {
        _connection.WriteInput(text);
    }

    // Method Description:
    // - CurrentCursorPosition handler for the TSFInputControl that
    //   handles returning current cursor position.
    // Arguments:
    // - eventArgs: event for storing the current cursor position
    // Return Value:
    // - <none>
    void TermControl::_CurrentCursorPositionHandler(const IInspectable& /*sender*/, const CursorPositionEventArgs& eventArgs)
    {
        // If we haven't initialized yet, just quick return.
        if (!_terminal)
        {
            return;
        }
        const COORD cursorPos = _terminal->GetCursorPosition();
        Windows::Foundation::Point p = { gsl::narrow_cast<float>(cursorPos.X), gsl::narrow_cast<float>(cursorPos.Y) };
        eventArgs.CurrentPosition(p);
    }

    // Method Description:
    // - FontInfo handler for the TSFInputControl that
    //   handles returning current font information
    // Arguments:
    // - eventArgs: event for storing the current font information
    // Return Value:
    // - <none>
    void TermControl::_FontInfoHandler(const IInspectable& /*sender*/, const FontInfoEventArgs& eventArgs)
    {
        eventArgs.FontSize(CharacterDimensions());
        eventArgs.FontFace(_actualFont.GetFaceName());
    }

    // Method Description:
    // - Returns the number of clicks that occurred (double and triple click support)
    // Arguments:
    // - clickPos: the (x,y) position of a given cursor (i.e.: mouse cursor).
    //    NOTE: origin (0,0) is top-left.
    // - clickTime: the timestamp that the click occurred
    // Return Value:
    // - if the click is in the same position as the last click and within the timeout, the number of clicks within that time window
    // - otherwise, 1
    const unsigned int TermControl::_NumberOfClicks(winrt::Windows::Foundation::Point clickPos, Timestamp clickTime)
    {
        // if click occurred at a different location or past the multiClickTimer...
        Timestamp delta;
        THROW_IF_FAILED(UInt64Sub(clickTime, _lastMouseClickTimestamp, &delta));
        if (clickPos != _lastMouseClickPos || delta > _multiClickTimer)
        {
            // exit early. This is a single click.
            _multiClickCounter = 1;
        }
        else
        {
            _multiClickCounter++;
        }
        return _multiClickCounter;
    }

    // Method Description:
    // - Calculates speed of single axis of auto scrolling. It has to allow for both
    //      fast and precise selection.
    // Arguments:
    // - cursorDistanceFromBorder: distance from viewport border to cursor, in pixels. Must be non-negative.
    // Return Value:
    // - positive speed in characters / sec
    double TermControl::_GetAutoScrollSpeed(double cursorDistanceFromBorder) const
    {
        // The numbers below just feel well, feel free to change.
        // TODO: Maybe account for space beyond border that user has available
        return std::pow(cursorDistanceFromBorder, 2.0) / 25.0 + 2.0;
    }

    // Method Description:
    // - Async handler for the "Drop" event. If a file was dropped onto our
    //   root, we'll try to get the path of the file dropped onto us, and write
    //   the full path of the file to our terminal connection. Like conhost, if
    //   the path contains a space, we'll wrap the path in quotes.
    // - Unlike conhost, if multiple files are dropped onto the terminal, we'll
    //   write all the paths to the terminal, separated by spaces.
    // Arguments:
    // - e: The DragEventArgs from the Drop event
    // Return Value:
    // - <none>
    winrt::fire_and_forget TermControl::_DoDragDrop(DragEventArgs const e)
    {
        if (e.DataView().Contains(StandardDataFormats::StorageItems()))
        {
            auto items = co_await e.DataView().GetStorageItemsAsync();
            if (items.Size() > 0)
            {
                std::wstring allPaths;
                for (auto item : items)
                {
                    // Join the paths with spaces
                    if (!allPaths.empty())
                    {
                        allPaths += L" ";
                    }

                    std::wstring fullPath{ item.Path() };
                    const auto containsSpaces = std::find(fullPath.begin(),
                                                          fullPath.end(),
                                                          L' ') != fullPath.end();

                    auto lock = _terminal->LockForWriting();

                    if (containsSpaces)
                    {
                        fullPath.insert(0, L"\"");
                        fullPath += L"\"";
                    }

                    allPaths += fullPath;
                }
                _SendInputToConnection(allPaths);
            }
        }
    }

    // Method Description:
    // - Synchronous handler for the "Drop" event. We'll dispatch the async
    //   _DoDragDrop method to handle this, because getting information about
    //   the file that was potentially dropped onto us must be done off the UI
    //   thread.
    // Arguments:
    // - e: The DragEventArgs from the Drop event
    // Return Value:
    // - <none>
    void TermControl::_DragDropHandler(Windows::Foundation::IInspectable const& /*sender*/,
                                       DragEventArgs const& e)
    {
        // Dispatch an async method to handle the drop event.
        _DoDragDrop(e);
    }

    // Method Description:
    // - Handle the DragOver event. We'll signal that the drag operation we
    //   support is the "copy" operation, and we'll also customize the
    //   appearance of the drag-drop UI, by removing the preview and setting a
    //   custom caption. For more information, see
    //   https://docs.microsoft.com/en-us/windows/uwp/design/input/drag-and-drop#customize-the-ui
    // Arguments:
    // - e: The DragEventArgs from the DragOver event
    // Return Value:
    // - <none>
    void TermControl::_DragOverHandler(Windows::Foundation::IInspectable const& /*sender*/,
                                       DragEventArgs const& e)
    {
        if (!e.DataView().Contains(StandardDataFormats::StorageItems()))
        {
            // We can't do anything for non-storageitems right now.
            return;
        }

        // Make sure to set the AcceptedOperation, so that we can later receive the path in the Drop event
        e.AcceptedOperation(DataPackageOperation::Copy);

        // Sets custom UI text
        e.DragUIOverride().Caption(RS_(L"DragFileCaption"));
        // Sets if the caption is visible
        e.DragUIOverride().IsCaptionVisible(true);
        // Sets if the dragged content is visible
        e.DragUIOverride().IsContentVisible(false);
        // Sets if the glyph is visible
        e.DragUIOverride().IsGlyphVisible(false);
    }

    // -------------------------------- WinRT Events ---------------------------------
    // Winrt events need a method for adding a callback to the event and removing the callback.
    // These macros will define them both for you.
    DEFINE_EVENT(TermControl, TitleChanged, _titleChangedHandlers, TerminalControl::TitleChangedEventArgs);
    DEFINE_EVENT(TermControl, FontSizeChanged, _fontSizeChangedHandlers, TerminalControl::FontSizeChangedEventArgs);
    DEFINE_EVENT(TermControl, ScrollPositionChanged, _scrollPositionChangedHandlers, TerminalControl::ScrollPositionChangedEventArgs);

    DEFINE_EVENT_WITH_TYPED_EVENT_HANDLER(TermControl, PasteFromClipboard, _clipboardPasteHandlers, TerminalControl::TermControl, TerminalControl::PasteFromClipboardEventArgs);
    DEFINE_EVENT_WITH_TYPED_EVENT_HANDLER(TermControl, CopyToClipboard, _clipboardCopyHandlers, TerminalControl::TermControl, TerminalControl::CopyToClipboardEventArgs);
    // clang-format on
}
<|MERGE_RESOLUTION|>--- conflicted
+++ resolved
@@ -1,2465 +1,2459 @@
-// Copyright (c) Microsoft Corporation.
-// Licensed under the MIT license.
-
-#include "pch.h"
-#include "TermControl.h"
-#include <argb.h>
-#include <DefaultSettings.h>
-#include <unicode.hpp>
-#include <Utf16Parser.hpp>
-#include <Utils.h>
-#include <WinUser.h>
-#include <LibraryResources.h>
-#include "..\..\types\inc\GlyphWidth.hpp"
-
-#include "TermControl.g.cpp"
-#include "TermControlAutomationPeer.h"
-
-using namespace ::Microsoft::Console::Types;
-using namespace ::Microsoft::Terminal::Core;
-using namespace winrt::Windows::UI::Xaml;
-using namespace winrt::Windows::UI::Xaml::Input;
-using namespace winrt::Windows::UI::Xaml::Automation::Peers;
-using namespace winrt::Windows::UI::Core;
-using namespace winrt::Windows::UI::ViewManagement;
-using namespace winrt::Windows::UI::Input;
-using namespace winrt::Windows::System;
-using namespace winrt::Microsoft::Terminal::Settings;
-using namespace winrt::Windows::ApplicationModel::DataTransfer;
-
-namespace winrt::Microsoft::Terminal::TerminalControl::implementation
-{
-    // Helper static function to ensure that all ambiguous-width glyphs are reported as narrow.
-    // See microsoft/terminal#2066 for more info.
-    static bool _IsGlyphWideForceNarrowFallback(const std::wstring_view /* glyph */)
-    {
-        return false; // glyph is not wide.
-    }
-
-    static bool _EnsureStaticInitialization()
-    {
-        // use C++11 magic statics to make sure we only do this once.
-        static bool initialized = []() {
-            // *** THIS IS A SINGLETON ***
-            SetGlyphWidthFallback(_IsGlyphWideForceNarrowFallback);
-
-            return true;
-        }();
-        return initialized;
-    }
-
-    TermControl::TermControl() :
-        TermControl(Settings::TerminalSettings{}, TerminalConnection::ITerminalConnection{ nullptr })
-    {
-    }
-
-    TermControl::TermControl(Settings::IControlSettings settings, TerminalConnection::ITerminalConnection connection) :
-        _connection{ connection },
-        _initializedTerminal{ false },
-        _settings{ settings },
-        _closing{ false },
-        _isTerminalInitiatedScroll{ false },
-        _autoScrollVelocity{ 0 },
-        _autoScrollingPointerPoint{ std::nullopt },
-        _autoScrollTimer{},
-        _lastAutoScrollUpdateTime{ std::nullopt },
-        _desiredFont{ DEFAULT_FONT_FACE, 0, 10, { 0, DEFAULT_FONT_SIZE }, CP_UTF8 },
-        _actualFont{ DEFAULT_FONT_FACE, 0, 10, { 0, DEFAULT_FONT_SIZE }, CP_UTF8, false },
-        _touchAnchor{ std::nullopt },
-        _cursorTimer{},
-        _lastMouseClickTimestamp{},
-        _lastMouseClickPos{},
-<<<<<<< HEAD
-        _searchBox{ nullptr },
-        _focusRaisedClickPos{ std::nullopt },
-        _clickDrag{ false },
-        _textCursor{ Windows::UI::Core::CoreCursorType::IBeam, 0 },
-        _pointerCursor{ Windows::UI::Core::CoreCursorType::Arrow, 0 }
-=======
-        _selectionNeedsToBeCopied{ false },
-        _searchBox{ nullptr }
->>>>>>> f90239d8
-    {
-        _EnsureStaticInitialization();
-        InitializeComponent();
-
-        // Initialize the terminal only once the swapchainpanel is loaded - that
-        //      way, we'll be able to query the real pixel size it got on layout
-        _layoutUpdatedRevoker = SwapChainPanel().LayoutUpdated(winrt::auto_revoke, [this](auto /*s*/, auto /*e*/) {
-            // This event fires every time the layout changes, but it is always the last one to fire
-            // in any layout change chain. That gives us great flexibility in finding the right point
-            // at which to initialize our renderer (and our terminal).
-            // Any earlier than the last layout update and we may not know the terminal's starting size.
-
-            if (_InitializeTerminal())
-            {
-                // Only let this succeed once.
-                _layoutUpdatedRevoker.revoke();
-            }
-        });
-
-        // Subscribe to the connection's disconnected event and call our connection closed handlers.
-        _connectionStateChangedRevoker = _connection.StateChanged(winrt::auto_revoke, [this](auto&& /*s*/, auto&& /*v*/) {
-            _ConnectionStateChangedHandlers(*this, nullptr);
-        });
-
-        _ApplyUISettings();
-    }
-
-    // Method Description:
-    // - Loads the search box from the xaml UI and focuses it.
-    void TermControl::CreateSearchBoxControl()
-    {
-        // Lazy load the search box control.
-        if (auto loadedSearchBox{ FindName(L"SearchBox") })
-        {
-            if (auto searchBox{ loadedSearchBox.try_as<::winrt::Microsoft::Terminal::TerminalControl::SearchBoxControl>() })
-            {
-                // get at its private implementation
-                _searchBox.copy_from(winrt::get_self<implementation::SearchBoxControl>(searchBox));
-                _searchBox->Visibility(Visibility::Visible);
-                _searchBox->SetFocusOnTextbox();
-            }
-        }
-    }
-
-    // Method Description:
-    // - Search text in text buffer. This is triggered if the user click
-    //   search button or press enter.
-    // Arguments:
-    // - text: the text to search
-    // - goForward: boolean that represents if the current search direction is forward
-    // - caseSensitive: boolean that represents if the current search is case sensitive
-    // Return Value:
-    // - <none>
-    void TermControl::_Search(const winrt::hstring& text, const bool goForward, const bool caseSensitive)
-    {
-        if (text.size() == 0)
-        {
-            return;
-        }
-
-        const Search::Direction direction = goForward ?
-                                                Search::Direction::Forward :
-                                                Search::Direction::Backward;
-
-        const Search::Sensitivity sensitivity = caseSensitive ?
-                                                    Search::Sensitivity::CaseSensitive :
-                                                    Search::Sensitivity::CaseInsensitive;
-
-        Search search(*GetUiaData(), text.c_str(), direction, sensitivity);
-        auto lock = _terminal->LockForWriting();
-        if (search.FindNext())
-        {
-            _terminal->SetBlockSelection(false);
-            search.Select();
-            _renderer->TriggerSelection();
-        }
-    }
-
-    // Method Description:
-    // - The handler for the close button or pressing "Esc" when focusing on the
-    //   search dialog.
-    // Arguments:
-    // - IInspectable: not used
-    // - RoutedEventArgs: not used
-    // Return Value:
-    // - <none>
-    void TermControl::_CloseSearchBoxControl(const winrt::Windows::Foundation::IInspectable& /*sender*/, RoutedEventArgs const& /*args*/)
-    {
-        _searchBox->Visibility(Visibility::Collapsed);
-
-        // Set focus back to terminal control
-        this->Focus(FocusState::Programmatic);
-    }
-
-    // Method Description:
-    // - Given new settings for this profile, applies the settings to the current terminal.
-    // Arguments:
-    // - newSettings: New settings values for the profile in this terminal.
-    // Return Value:
-    // - <none>
-    winrt::fire_and_forget TermControl::UpdateSettings(Settings::IControlSettings newSettings)
-    {
-        _settings = newSettings;
-        auto weakThis{ get_weak() };
-
-        // Dispatch a call to the UI thread to apply the new settings to the
-        // terminal.
-        co_await winrt::resume_foreground(Dispatcher());
-
-        // If 'weakThis' is locked, then we can safely work with 'this'
-        if (auto control{ weakThis.get() })
-        {
-            // Update our control settings
-            _ApplyUISettings();
-
-            // Update DxEngine's SelectionBackground
-            _renderEngine->SetSelectionBackground(_settings.SelectionBackground());
-
-            // Update the terminal core with its new Core settings
-            _terminal->UpdateSettings(_settings);
-
-            // Refresh our font with the renderer
-            _UpdateFont();
-
-            const auto width = SwapChainPanel().ActualWidth();
-            const auto height = SwapChainPanel().ActualHeight();
-            if (width != 0 && height != 0)
-            {
-                // If the font size changed, or the _swapchainPanel's size changed
-                // for any reason, we'll need to make sure to also resize the
-                // buffer. _DoResize will invalidate everything for us.
-                auto lock = _terminal->LockForWriting();
-                _DoResize(width, height);
-            }
-        }
-    }
-
-    // Method Description:
-    // - Style our UI elements based on the values in our _settings, and set up
-    //   other control-specific settings. This method will be called whenever
-    //   the settings are reloaded.
-    //   * Calls _InitializeBackgroundBrush to set up the Xaml brush responsible
-    //     for the control's background
-    //   * Calls _BackgroundColorChanged to style the background of the control
-    // - Core settings will be passed to the terminal in _InitializeTerminal
-    // Arguments:
-    // - <none>
-    // Return Value:
-    // - <none>
-    void TermControl::_ApplyUISettings()
-    {
-        _InitializeBackgroundBrush();
-
-        uint32_t bg = _settings.DefaultBackground();
-        _BackgroundColorChanged(bg);
-
-        // Apply padding as swapChainPanel's margin
-        auto newMargin = _ParseThicknessFromPadding(_settings.Padding());
-        SwapChainPanel().Margin(newMargin);
-
-        // Initialize our font information.
-        const auto fontFace = _settings.FontFace();
-        const short fontHeight = gsl::narrow_cast<short>(_settings.FontSize());
-        // The font width doesn't terribly matter, we'll only be using the
-        //      height to look it up
-        // The other params here also largely don't matter.
-        //      The family is only used to determine if the font is truetype or
-        //      not, but DX doesn't use that info at all.
-        //      The Codepage is additionally not actually used by the DX engine at all.
-        _actualFont = { fontFace, 0, 10, { 0, fontHeight }, CP_UTF8, false };
-        _desiredFont = { _actualFont };
-
-        // set TSF Foreground
-        Media::SolidColorBrush foregroundBrush{};
-        foregroundBrush.Color(ColorRefToColor(_settings.DefaultForeground()));
-        TSFInputControl().Foreground(foregroundBrush);
-        TSFInputControl().Margin(newMargin);
-
-        // Apply settings for scrollbar
-        if (_settings.ScrollState() == ScrollbarState::Hidden)
-        {
-            // In the scenario where the user has turned off the OS setting to automatically hide scrollbars, the
-            // Terminal scrollbar would still be visible; so, we need to set the control's visibility accordingly to
-            // achieve the intended effect.
-            ScrollBar().IndicatorMode(Controls::Primitives::ScrollingIndicatorMode::None);
-            ScrollBar().Visibility(Visibility::Collapsed);
-        }
-        else // (default or Visible)
-        {
-            // Default behavior
-            ScrollBar().IndicatorMode(Controls::Primitives::ScrollingIndicatorMode::MouseIndicator);
-            ScrollBar().Visibility(Visibility::Visible);
-        }
-
-        // set number of rows to scroll at a time
-        _rowsToScroll = _settings.RowsToScroll();
-    }
-
-    // Method Description:
-    // - Set up each layer's brush used to display the control's background.
-    // - Respects the settings for acrylic, background image and opacity from
-    //   _settings.
-    //   * If acrylic is not enabled, setup a solid color background, otherwise
-    //       use bgcolor as acrylic's tint
-    // - Avoids image flickering and acrylic brush redraw if settings are changed
-    //   but the appropriate brush is still in place.
-    // - Does not apply background color outside of acrylic mode;
-    //   _BackgroundColorChanged must be called to do so.
-    // Arguments:
-    // - <none>
-    // Return Value:
-    // - <none>
-    void TermControl::_InitializeBackgroundBrush()
-    {
-        if (_settings.UseAcrylic())
-        {
-            // See if we've already got an acrylic background brush
-            // to avoid the flicker when setting up a new one
-            auto acrylic = RootGrid().Background().try_as<Media::AcrylicBrush>();
-
-            // Instantiate a brush if there's not already one there
-            if (acrylic == nullptr)
-            {
-                acrylic = Media::AcrylicBrush{};
-                acrylic.BackgroundSource(Media::AcrylicBackgroundSource::HostBackdrop);
-            }
-
-            // see GH#1082: Initialize background color so we don't get a
-            // fade/flash when _BackgroundColorChanged is called
-            uint32_t color = _settings.DefaultBackground();
-            winrt::Windows::UI::Color bgColor{};
-            bgColor.R = GetRValue(color);
-            bgColor.G = GetGValue(color);
-            bgColor.B = GetBValue(color);
-            bgColor.A = 255;
-
-            acrylic.FallbackColor(bgColor);
-            acrylic.TintColor(bgColor);
-
-            // Apply brush settings
-            acrylic.TintOpacity(_settings.TintOpacity());
-
-            // Apply brush to control if it's not already there
-            if (RootGrid().Background() != acrylic)
-            {
-                RootGrid().Background(acrylic);
-            }
-        }
-        else
-        {
-            Media::SolidColorBrush solidColor{};
-            RootGrid().Background(solidColor);
-        }
-
-        if (!_settings.BackgroundImage().empty())
-        {
-            Windows::Foundation::Uri imageUri{ _settings.BackgroundImage() };
-
-            // Check if the image brush is already pointing to the image
-            // in the modified settings; if it isn't (or isn't there),
-            // set a new image source for the brush
-            auto imageSource = BackgroundImage().Source().try_as<Media::Imaging::BitmapImage>();
-
-            if (imageSource == nullptr ||
-                imageSource.UriSource() == nullptr ||
-                imageSource.UriSource().RawUri() != imageUri.RawUri())
-            {
-                // Note that BitmapImage handles the image load asynchronously,
-                // which is especially important since the image
-                // may well be both large and somewhere out on the
-                // internet.
-                Media::Imaging::BitmapImage image(imageUri);
-                BackgroundImage().Source(image);
-            }
-
-            // Apply stretch, opacity and alignment settings
-            BackgroundImage().Stretch(_settings.BackgroundImageStretchMode());
-            BackgroundImage().Opacity(_settings.BackgroundImageOpacity());
-            BackgroundImage().HorizontalAlignment(_settings.BackgroundImageHorizontalAlignment());
-            BackgroundImage().VerticalAlignment(_settings.BackgroundImageVerticalAlignment());
-        }
-        else
-        {
-            BackgroundImage().Source(nullptr);
-        }
-    }
-
-    // Method Description:
-    // - Style the background of the control with the provided background color
-    // Arguments:
-    // - color: The background color to use as a uint32 (aka DWORD COLORREF)
-    // Return Value:
-    // - <none>
-    winrt::fire_and_forget TermControl::_BackgroundColorChanged(const uint32_t color)
-    {
-        auto weakThis{ get_weak() };
-
-        co_await winrt::resume_foreground(Dispatcher());
-
-        if (auto control{ weakThis.get() })
-        {
-            const auto R = GetRValue(color);
-            const auto G = GetGValue(color);
-            const auto B = GetBValue(color);
-
-            winrt::Windows::UI::Color bgColor{};
-            bgColor.R = R;
-            bgColor.G = G;
-            bgColor.B = B;
-            bgColor.A = 255;
-
-            if (auto acrylic = RootGrid().Background().try_as<Media::AcrylicBrush>())
-            {
-                acrylic.FallbackColor(bgColor);
-                acrylic.TintColor(bgColor);
-            }
-            else if (auto solidColor = RootGrid().Background().try_as<Media::SolidColorBrush>())
-            {
-                solidColor.Color(bgColor);
-            }
-
-            // Set the default background as transparent to prevent the
-            // DX layer from overwriting the background image or acrylic effect
-            _settings.DefaultBackground(ARGB(0, R, G, B));
-        }
-    }
-
-    TermControl::~TermControl()
-    {
-        Close();
-    }
-
-    // Method Description:
-    // - Creates an automation peer for the Terminal Control, enabling accessibility on our control.
-    // Arguments:
-    // - None
-    // Return Value:
-    // - The automation peer for our control
-    Windows::UI::Xaml::Automation::Peers::AutomationPeer TermControl::OnCreateAutomationPeer()
-    try
-    {
-        if (GetUiaData())
-        {
-            // create a custom automation peer with this code pattern:
-            // (https://docs.microsoft.com/en-us/windows/uwp/design/accessibility/custom-automation-peers)
-            auto autoPeer = winrt::make_self<winrt::Microsoft::Terminal::TerminalControl::implementation::TermControlAutomationPeer>(this);
-
-            _uiaEngine = std::make_unique<::Microsoft::Console::Render::UiaEngine>(autoPeer.get());
-            _renderer->AddRenderEngine(_uiaEngine.get());
-            return *autoPeer;
-        }
-        return nullptr;
-    }
-    catch (...)
-    {
-        LOG_CAUGHT_EXCEPTION();
-        return nullptr;
-    }
-
-    ::Microsoft::Console::Types::IUiaData* TermControl::GetUiaData() const
-    {
-        return _terminal.get();
-    }
-
-    const FontInfo TermControl::GetActualFont() const
-    {
-        return _actualFont;
-    }
-
-    const Windows::UI::Xaml::Thickness TermControl::GetPadding()
-    {
-        return SwapChainPanel().Margin();
-    }
-
-    TerminalConnection::ConnectionState TermControl::ConnectionState() const
-    {
-        return _connection.State();
-    }
-
-    winrt::fire_and_forget TermControl::SwapChainChanged()
-    {
-        if (!_initializedTerminal)
-        {
-            return;
-        }
-
-        auto chain = _renderEngine->GetSwapChain();
-        auto weakThis{ get_weak() };
-
-        co_await winrt::resume_foreground(Dispatcher());
-
-        // If 'weakThis' is locked, then we can safely work with 'this'
-        if (auto control{ weakThis.get() })
-        {
-            if (_terminal)
-            {
-                auto lock = _terminal->LockForWriting();
-                auto nativePanel = SwapChainPanel().as<ISwapChainPanelNative>();
-                nativePanel->SetSwapChain(chain.Get());
-            }
-        }
-    }
-
-    winrt::fire_and_forget TermControl::_SwapChainRoutine()
-    {
-        auto chain = _renderEngine->GetSwapChain();
-        auto weakThis{ get_weak() };
-
-        co_await winrt::resume_foreground(Dispatcher());
-
-        if (auto control{ weakThis.get() })
-        {
-            if (_terminal)
-            {
-                auto lock = _terminal->LockForWriting();
-                auto nativePanel = SwapChainPanel().as<ISwapChainPanelNative>();
-                nativePanel->SetSwapChain(chain.Get());
-            }
-        }
-    }
-
-    bool TermControl::_InitializeTerminal()
-    {
-        if (_initializedTerminal)
-        {
-            return false;
-        }
-
-        const auto windowWidth = SwapChainPanel().ActualWidth(); // Width() and Height() are NaN?
-        const auto windowHeight = SwapChainPanel().ActualHeight();
-
-        if (windowWidth == 0 || windowHeight == 0)
-        {
-            return false;
-        }
-
-        _terminal = std::make_unique<::Microsoft::Terminal::Core::Terminal>();
-
-        // First create the render thread.
-        // Then stash a local pointer to the render thread so we can initialize it and enable it
-        // to paint itself *after* we hand off its ownership to the renderer.
-        // We split up construction and initialization of the render thread object this way
-        // because the renderer and render thread have circular references to each other.
-        auto renderThread = std::make_unique<::Microsoft::Console::Render::RenderThread>();
-        auto* const localPointerToThread = renderThread.get();
-
-        // Now create the renderer and initialize the render thread.
-        _renderer = std::make_unique<::Microsoft::Console::Render::Renderer>(_terminal.get(), nullptr, 0, std::move(renderThread));
-        ::Microsoft::Console::Render::IRenderTarget& renderTarget = *_renderer;
-
-        THROW_IF_FAILED(localPointerToThread->Initialize(_renderer.get()));
-
-        // Set up the DX Engine
-        auto dxEngine = std::make_unique<::Microsoft::Console::Render::DxEngine>();
-        _renderer->AddRenderEngine(dxEngine.get());
-
-        // Initialize our font with the renderer
-        // We don't have to care about DPI. We'll get a change message immediately if it's not 96
-        // and react accordingly.
-        _UpdateFont(true);
-
-        const COORD windowSize{ static_cast<short>(windowWidth), static_cast<short>(windowHeight) };
-
-        // Fist set up the dx engine with the window size in pixels.
-        // Then, using the font, get the number of characters that can fit.
-        // Resize our terminal connection to match that size, and initialize the terminal with that size.
-        const auto viewInPixels = Viewport::FromDimensions({ 0, 0 }, windowSize);
-        THROW_IF_FAILED(dxEngine->SetWindowSize({ viewInPixels.Width(), viewInPixels.Height() }));
-
-        // Update DxEngine's SelectionBackground
-        dxEngine->SetSelectionBackground(_settings.SelectionBackground());
-
-        const auto vp = dxEngine->GetViewportInCharacters(viewInPixels);
-        const auto width = vp.Width();
-        const auto height = vp.Height();
-        _connection.Resize(height, width);
-
-        // Override the default width and height to match the size of the swapChainPanel
-        _settings.InitialCols(width);
-        _settings.InitialRows(height);
-
-        _terminal->CreateFromSettings(_settings, renderTarget);
-
-        // Tell the DX Engine to notify us when the swap chain changes.
-        dxEngine->SetCallback(std::bind(&TermControl::SwapChainChanged, this));
-
-        // TODO:GH#3927 - Make it possible to hot-reload this setting. Right
-        // here, the setting will only be used when the Terminal is initialized.
-        dxEngine->SetRetroTerminalEffects(_settings.RetroTerminalEffect());
-
-        // TODO:GH#3927 - hot-reload this one too
-        // Update DxEngine's AntialiasingMode
-        switch (_settings.AntialiasingMode())
-        {
-        case TextAntialiasingMode::Cleartype:
-            dxEngine->SetAntialiasingMode(D2D1_TEXT_ANTIALIAS_MODE_CLEARTYPE);
-            break;
-        case TextAntialiasingMode::Aliased:
-            dxEngine->SetAntialiasingMode(D2D1_TEXT_ANTIALIAS_MODE_ALIASED);
-            break;
-        case TextAntialiasingMode::Grayscale:
-        default:
-            dxEngine->SetAntialiasingMode(D2D1_TEXT_ANTIALIAS_MODE_GRAYSCALE);
-            break;
-        }
-
-        THROW_IF_FAILED(dxEngine->Enable());
-        _renderEngine = std::move(dxEngine);
-
-        // This event is explicitly revoked in the destructor: does not need weak_ref
-        auto onReceiveOutputFn = [this](const hstring str) {
-            _terminal->Write(str);
-        };
-        _connectionOutputEventToken = _connection.TerminalOutput(onReceiveOutputFn);
-
-        auto inputFn = std::bind(&TermControl::_SendInputToConnection, this, std::placeholders::_1);
-        _terminal->SetWriteInputCallback(inputFn);
-        _terminal->SetMouseModeChangedCallback([weakThis = get_weak()]() {
-            if (auto strongThis{ weakThis.get() })
-            {
-                strongThis->_TerminalMouseModeChanged();
-            }
-        });
-
-        _SwapChainRoutine();
-
-        // Set up the height of the ScrollViewer and the grid we're using to fake our scrolling height
-        auto bottom = _terminal->GetViewport().BottomExclusive();
-        auto bufferHeight = bottom;
-
-        ScrollBar().Maximum(bufferHeight - bufferHeight);
-        ScrollBar().Minimum(0);
-        ScrollBar().Value(0);
-        ScrollBar().ViewportSize(bufferHeight);
-
-        localPointerToThread->EnablePainting();
-
-        auto pfnTitleChanged = std::bind(&TermControl::_TerminalTitleChanged, this, std::placeholders::_1);
-        _terminal->SetTitleChangedCallback(pfnTitleChanged);
-
-        auto pfnBackgroundColorChanged = std::bind(&TermControl::_BackgroundColorChanged, this, std::placeholders::_1);
-        _terminal->SetBackgroundCallback(pfnBackgroundColorChanged);
-
-        auto pfnScrollPositionChanged = std::bind(&TermControl::_TerminalScrollPositionChanged, this, std::placeholders::_1, std::placeholders::_2, std::placeholders::_3);
-        _terminal->SetScrollPositionChangedCallback(pfnScrollPositionChanged);
-
-        static constexpr auto AutoScrollUpdateInterval = std::chrono::microseconds(static_cast<int>(1.0 / 30.0 * 1000000));
-        _autoScrollTimer.Interval(AutoScrollUpdateInterval);
-        _autoScrollTimer.Tick({ get_weak(), &TermControl::_UpdateAutoScroll });
-
-        // Set up blinking cursor
-        int blinkTime = GetCaretBlinkTime();
-        if (blinkTime != INFINITE)
-        {
-            // Create a timer
-            _cursorTimer = std::make_optional(DispatcherTimer());
-            _cursorTimer.value().Interval(std::chrono::milliseconds(blinkTime));
-            _cursorTimer.value().Tick({ get_weak(), &TermControl::_BlinkCursor });
-            _cursorTimer.value().Start();
-        }
-        else
-        {
-            // The user has disabled cursor blinking
-            _cursorTimer = std::nullopt;
-        }
-
-        // import value from WinUser (convert from milli-seconds to micro-seconds)
-        _multiClickTimer = GetDoubleClickTime() * 1000;
-
-        // Focus the control here. If we do it during control initialization, then
-        //      focus won't actually get passed to us. I believe this is because
-        //      we're not technically a part of the UI tree yet, so focusing us
-        //      becomes a no-op.
-        this->Focus(FocusState::Programmatic);
-
-        _connection.Start();
-        _initializedTerminal = true;
-        _InitializedHandlers(*this, nullptr);
-        return true;
-    }
-
-    void TermControl::_CharacterHandler(winrt::Windows::Foundation::IInspectable const& /*sender*/,
-                                        Input::CharacterReceivedRoutedEventArgs const& e)
-    {
-        if (_closing)
-        {
-            return;
-        }
-
-        const auto ch = e.Character();
-
-        const bool handled = _terminal->SendCharEvent(ch);
-        e.Handled(handled);
-    }
-
-    // Method Description:
-    // - Manually generate an F7 event into the key bindings or terminal.
-    //   This is required as part of GH#638.
-    // Return value:
-    // - Whether F7 was handled.
-    bool TermControl::OnF7Pressed()
-    {
-        bool handled{ false };
-        auto bindings{ _settings.KeyBindings() };
-
-        const auto modifiers{ _GetPressedModifierKeys() };
-
-        if (bindings)
-        {
-            handled = bindings.TryKeyChord({
-                modifiers.IsCtrlPressed(),
-                modifiers.IsAltPressed(),
-                modifiers.IsShiftPressed(),
-                VK_F7,
-            });
-        }
-
-        if (!handled)
-        {
-            // _TrySendKeyEvent pretends it didn't handle F7 for some unknown reason.
-            (void)_TrySendKeyEvent(VK_F7, 0, modifiers);
-            handled = true;
-        }
-
-        return handled;
-    }
-
-    void TermControl::_KeyDownHandler(winrt::Windows::Foundation::IInspectable const& /*sender*/,
-                                      Input::KeyRoutedEventArgs const& e)
-    {
-        // If the current focused element is a child element of searchbox,
-        // we do not send this event up to terminal
-        if (_searchBox && _searchBox->ContainsFocus())
-        {
-            return;
-        }
-
-        // mark event as handled and do nothing if...
-        //   - closing
-        //   - key modifier is pressed
-        // NOTE: for key combos like CTRL + C, two events are fired (one for CTRL, one for 'C'). We care about the 'C' event and then check for key modifiers below.
-        if (_closing ||
-            e.OriginalKey() == VirtualKey::Control ||
-            e.OriginalKey() == VirtualKey::Shift ||
-            e.OriginalKey() == VirtualKey::Menu ||
-            e.OriginalKey() == VirtualKey::LeftWindows ||
-            e.OriginalKey() == VirtualKey::RightWindows)
-
-        {
-            if (!_closing && e.OriginalKey() == VirtualKey::Shift)
-            {
-                // If the user presses or releases shift, check whether we're in mouse mode and the cursor needs updating
-                _TerminalMouseModeChanged();
-            }
-            e.Handled(true);
-            return;
-        }
-
-        const auto modifiers = _GetPressedModifierKeys();
-        const auto vkey = gsl::narrow_cast<WORD>(e.OriginalKey());
-        const auto scanCode = gsl::narrow_cast<WORD>(e.KeyStatus().ScanCode);
-        bool handled = false;
-
-        // Alt-Numpad# input will send us a character once the user releases Alt, so we should be ignoring the individual keydowns.
-        // The character will be sent through the TSFInputControl.
-        // See GH#1401 for more details
-        if (modifiers.IsAltPressed() && (e.OriginalKey() >= VirtualKey::NumberPad0 && e.OriginalKey() <= VirtualKey::NumberPad9))
-
-        {
-            e.Handled(true);
-            return;
-        }
-
-        // GH#2235: Terminal::Settings hasn't been modified to differentiate between AltGr and Ctrl+Alt yet.
-        // -> Don't check for key bindings if this is an AltGr key combination.
-        if (!modifiers.IsAltGrPressed())
-        {
-            auto bindings = _settings.KeyBindings();
-            if (bindings)
-            {
-                handled = bindings.TryKeyChord({
-                    modifiers.IsCtrlPressed(),
-                    modifiers.IsAltPressed(),
-                    modifiers.IsShiftPressed(),
-                    vkey,
-                });
-            }
-        }
-
-        if (!handled)
-        {
-            handled = _TrySendKeyEvent(vkey, scanCode, modifiers);
-        }
-
-        // Manually prevent keyboard navigation with tab. We want to send tab to
-        // the terminal, and we don't want to be able to escape focus of the
-        // control with tab.
-        if (e.OriginalKey() == VirtualKey::Tab)
-        {
-            handled = true;
-        }
-
-        e.Handled(handled);
-    }
-
-    void TermControl::_KeyUpHandler(winrt::Windows::Foundation::IInspectable const& /*sender*/,
-                                    Input::KeyRoutedEventArgs const& e)
-    {
-        // If the current focused element is a child element of searchbox,
-        // we do not send this event up to terminal
-        if (_searchBox && _searchBox->ContainsFocus())
-        {
-            return;
-        }
-
-        if (!_closing && e.OriginalKey() == VirtualKey::Shift)
-        {
-            // If the user presses or releases shift, check whether we're in mouse mode and the cursor needs updating
-            _TerminalMouseModeChanged();
-        }
-    }
-
-    // Method Description:
-    // - Send this particular key event to the terminal.
-    //   See Terminal::SendKeyEvent for more information.
-    // - Clears the current selection.
-    // - Makes the cursor briefly visible during typing.
-    // Arguments:
-    // - vkey: The vkey of the key pressed.
-    // - states: The Microsoft::Terminal::Core::ControlKeyStates representing the modifier key states.
-    bool TermControl::_TrySendKeyEvent(const WORD vkey, const WORD scanCode, const ControlKeyStates modifiers)
-    {
-        // When there is a selection active, escape should clear it and NOT flow through
-        // to the terminal. With any other keypress, it should clear the selection AND
-        // flow through to the terminal.
-        if (_terminal->IsSelectionActive())
-        {
-            _terminal->ClearSelection();
-            _renderer->TriggerSelection();
-
-            if (vkey == VK_ESCAPE)
-            {
-                return true;
-            }
-        }
-
-        if (vkey == VK_ESCAPE ||
-            vkey == VK_RETURN)
-        {
-            TSFInputControl().ClearBuffer();
-        }
-
-        // If the terminal translated the key, mark the event as handled.
-        // This will prevent the system from trying to get the character out
-        // of it and sending us a CharacterReceived event.
-        const auto handled = vkey ? _terminal->SendKeyEvent(vkey, scanCode, modifiers) : true;
-
-        if (_cursorTimer.has_value())
-        {
-            // Manually show the cursor when a key is pressed. Restarting
-            // the timer prevents flickering.
-            _terminal->SetCursorOn(true);
-            _cursorTimer.value().Start();
-        }
-
-        return handled;
-    }
-
-    // Method Description:
-    // - handle a tap event by taking focus
-    // Arguments:
-    // - sender: the XAML element responding to the tap event
-    // - args: event data
-    void TermControl::_TappedHandler(const IInspectable& /*sender*/, const TappedRoutedEventArgs& e)
-    {
-        Focus(FocusState::Pointer);
-        e.Handled(true);
-    }
-
-    // Method Description:
-    // - Send this particular mouse event to the terminal.
-    //   See Terminal::SendMouseEvent for more information.
-    // Arguments:
-    // - point: the PointerPoint object representing a mouse event from our XAML input handler
-    bool TermControl::_TrySendMouseEvent(Windows::UI::Input::PointerPoint const& point)
-    {
-        const auto props = point.Properties();
-
-        // Get the terminal position relative to the viewport
-        const auto terminalPosition = _GetTerminalPosition(point.Position());
-
-        // Which mouse button changed state (and how)
-        unsigned int uiButton{};
-        switch (props.PointerUpdateKind())
-        {
-        case PointerUpdateKind::LeftButtonPressed:
-            uiButton = WM_LBUTTONDOWN;
-            break;
-        case PointerUpdateKind::LeftButtonReleased:
-            uiButton = WM_LBUTTONUP;
-            break;
-        case PointerUpdateKind::MiddleButtonPressed:
-            uiButton = WM_MBUTTONDOWN;
-            break;
-        case PointerUpdateKind::MiddleButtonReleased:
-            uiButton = WM_MBUTTONUP;
-            break;
-        case PointerUpdateKind::RightButtonPressed:
-            uiButton = WM_RBUTTONDOWN;
-            break;
-        case PointerUpdateKind::RightButtonReleased:
-            uiButton = WM_RBUTTONUP;
-            break;
-        default:
-            uiButton = WM_MOUSEMOVE;
-        }
-
-        // Mouse wheel data
-        const short sWheelDelta = ::base::saturated_cast<short>(props.MouseWheelDelta());
-        if (sWheelDelta != 0 && !props.IsHorizontalMouseWheel())
-        {
-            // if we have a mouse wheel delta and it wasn't a horizontal wheel motion
-            uiButton = WM_MOUSEWHEEL;
-        }
-
-        const auto modifiers = _GetPressedModifierKeys();
-        return _terminal->SendMouseEvent(terminalPosition, uiButton, modifiers, sWheelDelta);
-    }
-
-    // Method Description:
-    // - Checks if we can send vt mouse input.
-    // Arguments:
-    // - point: the PointerPoint object representing a mouse event from our XAML input handler
-    bool TermControl::_CanSendVTMouseInput()
-    {
-        // If the user is holding down Shift, suppress mouse events
-        // TODO GH#4875: disable/customize this functionality
-        const auto modifiers = _GetPressedModifierKeys();
-        if (modifiers.IsShiftPressed())
-        {
-            return false;
-        }
-        return _terminal->IsTrackingMouseInput();
-    }
-
-    // Method Description:
-    // - Handles changes in mouse mode state
-    winrt::fire_and_forget TermControl::_TerminalMouseModeChanged()
-    {
-        co_await Dispatcher();
-        if (_oldCursor) // if we have an active cursor transition
-        {
-            auto coreWindow = Window::Current().CoreWindow();
-            coreWindow.PointerCursor(_CanSendVTMouseInput() ? _pointerCursor : _textCursor);
-        }
-    }
-
-    // Method Description:
-    // - handle a mouse click event. Begin selection process.
-    // Arguments:
-    // - sender: the XAML element responding to the pointer input
-    // - args: event data
-    void TermControl::_PointerPressedHandler(Windows::Foundation::IInspectable const& sender,
-                                             Input::PointerRoutedEventArgs const& args)
-    {
-        _CapturePointer(sender, args);
-
-        const auto ptr = args.Pointer();
-        const auto point = args.GetCurrentPoint(*this);
-
-        // We also TryShow in GotFocusHandler, but this call is specifically
-        // for the case where the Terminal is in focus but the user closed the
-        // on-screen keyboard. This lets the user simply tap on the terminal
-        // again to bring it up.
-        InputPane::GetForCurrentView().TryShow();
-
-        if (!_focused)
-        {
-            Focus(FocusState::Pointer);
-        }
-
-        if (ptr.PointerDeviceType() == Windows::Devices::Input::PointerDeviceType::Mouse || ptr.PointerDeviceType() == Windows::Devices::Input::PointerDeviceType::Pen)
-        {
-            const auto modifiers = static_cast<uint32_t>(args.KeyModifiers());
-            // static_cast to a uint32_t because we can't use the WI_IsFlagSet
-            // macro directly with a VirtualKeyModifiers
-            const auto altEnabled = WI_IsFlagSet(modifiers, static_cast<uint32_t>(VirtualKeyModifiers::Menu));
-            const auto shiftEnabled = WI_IsFlagSet(modifiers, static_cast<uint32_t>(VirtualKeyModifiers::Shift));
-
-            if (_CanSendVTMouseInput())
-            {
-                _TrySendMouseEvent(point);
-                args.Handled(true);
-                return;
-            }
-
-            if (point.Properties().IsLeftButtonPressed())
-            {
-                const auto cursorPosition = point.Position();
-                const auto terminalPosition = _GetTerminalPosition(cursorPosition);
-
-                // handle ALT key
-                _terminal->SetBlockSelection(altEnabled);
-
-                auto clickCount = _NumberOfClicks(cursorPosition, point.Timestamp());
-
-                // This formula enables the number of clicks to cycle properly between single-, double-, and triple-click.
-                // To increase the number of acceptable click states, simply increment MAX_CLICK_COUNT and add another if-statement
-                const unsigned int MAX_CLICK_COUNT = 3;
-                const auto multiClickMapper = clickCount > MAX_CLICK_COUNT ? ((clickCount + MAX_CLICK_COUNT - 1) % MAX_CLICK_COUNT) + 1 : clickCount;
-
-                if (multiClickMapper == 3)
-                {
-                    _terminal->MultiClickSelection(terminalPosition, ::Terminal::SelectionExpansionMode::Line);
-                    _selectionNeedsToBeCopied = true;
-                }
-                else if (multiClickMapper == 2)
-                {
-                    _terminal->MultiClickSelection(terminalPosition, ::Terminal::SelectionExpansionMode::Word);
-                    _selectionNeedsToBeCopied = true;
-                }
-                else
-                {
-                    if (shiftEnabled && _terminal->IsSelectionActive())
-                    {
-                        _terminal->SetSelectionEnd(terminalPosition, ::Terminal::SelectionExpansionMode::Cell);
-                        _selectionNeedsToBeCopied = true;
-                    }
-                    else
-                    {
-                        // A single click down resets the selection and begins a new one.
-                        _terminal->ClearSelection();
-                        _singleClickTouchdownPos = cursorPosition;
-                        _selectionNeedsToBeCopied = false; // there's no selection, so there's nothing to update
-                    }
-
-                    _lastMouseClickTimestamp = point.Timestamp();
-                    _lastMouseClickPos = cursorPosition;
-                }
-                _renderer->TriggerSelection();
-            }
-            else if (point.Properties().IsRightButtonPressed())
-            {
-                // CopyOnSelect right click always pastes
-                if (_settings.CopyOnSelect() || !_terminal->IsSelectionActive())
-                {
-                    PasteTextFromClipboard();
-                }
-                else
-                {
-                    CopySelectionToClipboard(shiftEnabled);
-                }
-            }
-        }
-        else if (ptr.PointerDeviceType() == Windows::Devices::Input::PointerDeviceType::Touch)
-        {
-            const auto contactRect = point.Properties().ContactRect();
-            // Set our touch rect, to start a pan.
-            _touchAnchor = winrt::Windows::Foundation::Point{ contactRect.X, contactRect.Y };
-        }
-
-        args.Handled(true);
-    }
-
-    // Method Description:
-    // - handle a mouse moved event. Specifically handling mouse drag to update selection process.
-    // Arguments:
-    // - sender: not used
-    // - args: event data
-    void TermControl::_PointerMovedHandler(Windows::Foundation::IInspectable const& /*sender*/,
-                                           Input::PointerRoutedEventArgs const& args)
-    {
-        const auto ptr = args.Pointer();
-        const auto point = args.GetCurrentPoint(*this);
-
-        if (!_focused)
-        {
-            args.Handled(true);
-            return;
-        }
-
-        if (ptr.PointerDeviceType() == Windows::Devices::Input::PointerDeviceType::Mouse || ptr.PointerDeviceType() == Windows::Devices::Input::PointerDeviceType::Pen)
-        {
-            if (_CanSendVTMouseInput())
-            {
-                _TrySendMouseEvent(point);
-                args.Handled(true);
-                return;
-            }
-
-            if (point.Properties().IsLeftButtonPressed())
-            {
-                const auto cursorPosition = point.Position();
-
-                if (_singleClickTouchdownPos)
-                {
-                    // Figure out if the user's moved a quarter of a cell's smaller axis away from the clickdown point
-                    auto& touchdownPoint{ *_singleClickTouchdownPos };
-                    auto distance{ std::sqrtf(std::powf(cursorPosition.X - touchdownPoint.X, 2) + std::powf(cursorPosition.Y - touchdownPoint.Y, 2)) };
-                    const auto fontSize{ _actualFont.GetSize() };
-                    if (distance >= (std::min(fontSize.X, fontSize.Y) / 4.f))
-                    {
-                        _terminal->SetSelectionAnchor(_GetTerminalPosition(touchdownPoint));
-                        // stop tracking the touchdown point
-                        _singleClickTouchdownPos = std::nullopt;
-                    }
-                }
-
-                _SetEndSelectionPointAtCursor(cursorPosition);
-
-                const double cursorBelowBottomDist = cursorPosition.Y - SwapChainPanel().Margin().Top - SwapChainPanel().ActualHeight();
-                const double cursorAboveTopDist = -1 * cursorPosition.Y + SwapChainPanel().Margin().Top;
-
-                constexpr double MinAutoScrollDist = 2.0; // Arbitrary value
-                double newAutoScrollVelocity = 0.0;
-                if (cursorBelowBottomDist > MinAutoScrollDist)
-                {
-                    newAutoScrollVelocity = _GetAutoScrollSpeed(cursorBelowBottomDist);
-                }
-                else if (cursorAboveTopDist > MinAutoScrollDist)
-                {
-                    newAutoScrollVelocity = -1.0 * _GetAutoScrollSpeed(cursorAboveTopDist);
-                }
-
-                if (newAutoScrollVelocity != 0)
-                {
-                    _TryStartAutoScroll(point, newAutoScrollVelocity);
-                }
-                else
-                {
-                    _TryStopAutoScroll(ptr.PointerId());
-                }
-            }
-        }
-        else if (ptr.PointerDeviceType() == Windows::Devices::Input::PointerDeviceType::Touch && _touchAnchor)
-        {
-            const auto contactRect = point.Properties().ContactRect();
-            winrt::Windows::Foundation::Point newTouchPoint{ contactRect.X, contactRect.Y };
-            const auto anchor = _touchAnchor.value();
-
-            // Get the difference between the point we've dragged to and the start of the touch.
-            const float fontHeight = float(_actualFont.GetSize().Y);
-
-            const float dy = newTouchPoint.Y - anchor.Y;
-
-            // Start viewport scroll after we've moved more than a half row of text
-            if (std::abs(dy) > (fontHeight / 2.0f))
-            {
-                // Multiply by -1, because moving the touch point down will
-                // create a positive delta, but we want the viewport to move up,
-                // so we'll need a negative scroll amount (and the inverse for
-                // panning down)
-                const float numRows = -1.0f * (dy / fontHeight);
-
-                const auto currentOffset = ::base::ClampedNumeric<double>(ScrollBar().Value());
-                const auto newValue = numRows + currentOffset;
-
-                ScrollBar().Value(newValue);
-
-                // Use this point as our new scroll anchor.
-                _touchAnchor = newTouchPoint;
-            }
-        }
-        args.Handled(true);
-    }
-
-    // Method Description:
-    // - Event handler for the PointerReleased event. We use this to de-anchor
-    //   touch events, to stop scrolling via touch.
-    // Arguments:
-    // - sender: the XAML element responding to the pointer input
-    // - args: event data
-    void TermControl::_PointerReleasedHandler(Windows::Foundation::IInspectable const& sender,
-                                              Input::PointerRoutedEventArgs const& args)
-    {
-        const auto ptr = args.Pointer();
-        const auto point = args.GetCurrentPoint(*this);
-
-        _ReleasePointerCapture(sender, args);
-
-        if (ptr.PointerDeviceType() == Windows::Devices::Input::PointerDeviceType::Mouse || ptr.PointerDeviceType() == Windows::Devices::Input::PointerDeviceType::Pen)
-        {
-            if (_CanSendVTMouseInput())
-            {
-                _TrySendMouseEvent(point);
-                args.Handled(true);
-                return;
-            }
-
-            // Only a left click release when copy on select is active should perform a copy.
-            // Right clicks and middle clicks should not need to do anything when released.
-            if (_settings.CopyOnSelect() && point.Properties().PointerUpdateKind() == Windows::UI::Input::PointerUpdateKind::LeftButtonReleased)
-            {
-                const auto modifiers = static_cast<uint32_t>(args.KeyModifiers());
-                // static_cast to a uint32_t because we can't use the WI_IsFlagSet
-                // macro directly with a VirtualKeyModifiers
-                const auto shiftEnabled = WI_IsFlagSet(modifiers, static_cast<uint32_t>(VirtualKeyModifiers::Shift));
-
-                if (_selectionNeedsToBeCopied)
-                {
-                    CopySelectionToClipboard(shiftEnabled);
-                }
-            }
-        }
-        else if (ptr.PointerDeviceType() == Windows::Devices::Input::PointerDeviceType::Touch)
-        {
-            _touchAnchor = std::nullopt;
-        }
-
-        _singleClickTouchdownPos = std::nullopt;
-
-        _TryStopAutoScroll(ptr.PointerId());
-
-        args.Handled(true);
-    }
-
-    // Method Description:
-    // - Event handler for the PointerEntered event. We use this for cursor manipulation.
-    // Arguments:
-    // - sender: the XAML element responding to the pointer input
-    // - args: event data
-    void TermControl::_PointerEnteredHandler(Windows::Foundation::IInspectable const& /*sender*/,
-                                             Input::PointerRoutedEventArgs const& /*args*/)
-    {
-        if (_closing)
-        {
-            return;
-        }
-
-        auto coreWindow = Window::Current().CoreWindow();
-        _oldCursor = coreWindow.PointerCursor();
-
-        if (_terminal->IsTrackingMouseInput())
-        {
-            return;
-        }
-
-        coreWindow.PointerCursor(_textCursor);
-    }
-
-    // Method Description:
-    // - Event handler for the PointerExited event. We use this for cursor manipulation.
-    // Arguments:
-    // - sender: the XAML element responding to the pointer input
-    // - args: event data
-    void TermControl::_PointerExitedHandler(Windows::Foundation::IInspectable const& /*sender*/,
-                                            Input::PointerRoutedEventArgs const& /*args*/)
-    {
-        if (auto oldCursor{ std::exchange(_oldCursor, std::nullopt) })
-        {
-            auto coreWindow = Window::Current().CoreWindow();
-            coreWindow.PointerCursor(*oldCursor);
-        }
-    }
-
-    // Method Description:
-    // - Event handler for the PointerWheelChanged event. This is raised in
-    //   response to mouse wheel changes. Depending upon what modifier keys are
-    //   pressed, different actions will take place.
-    // Arguments:
-    // - args: the event args containing information about t`he mouse wheel event.
-    void TermControl::_MouseWheelHandler(Windows::Foundation::IInspectable const& /*sender*/,
-                                         Input::PointerRoutedEventArgs const& args)
-    {
-        const auto point = args.GetCurrentPoint(*this);
-
-        if (_CanSendVTMouseInput())
-        {
-            _TrySendMouseEvent(point);
-            args.Handled(true);
-            return;
-        }
-
-        const auto delta = point.Properties().MouseWheelDelta();
-
-        // Get the state of the Ctrl & Shift keys
-        // static_cast to a uint32_t because we can't use the WI_IsFlagSet macro
-        // directly with a VirtualKeyModifiers
-        const auto modifiers = static_cast<uint32_t>(args.KeyModifiers());
-        const auto ctrlPressed = WI_IsFlagSet(modifiers, static_cast<uint32_t>(VirtualKeyModifiers::Control));
-        const auto shiftPressed = WI_IsFlagSet(modifiers, static_cast<uint32_t>(VirtualKeyModifiers::Shift));
-
-        if (ctrlPressed && shiftPressed)
-        {
-            _MouseTransparencyHandler(delta);
-        }
-        else if (ctrlPressed)
-        {
-            _MouseZoomHandler(delta);
-        }
-        else
-        {
-            _MouseScrollHandler(delta, point);
-        }
-    }
-
-    // Method Description:
-    // - Adjust the opacity of the acrylic background in response to a mouse
-    //   scrolling event.
-    // Arguments:
-    // - mouseDelta: the mouse wheel delta that triggered this event.
-    void TermControl::_MouseTransparencyHandler(const double mouseDelta)
-    {
-        // Transparency is on a scale of [0.0,1.0], so only increment by .01.
-        const auto effectiveDelta = mouseDelta < 0 ? -.01 : .01;
-
-        if (_settings.UseAcrylic())
-        {
-            try
-            {
-                auto acrylicBrush = RootGrid().Background().as<Media::AcrylicBrush>();
-                acrylicBrush.TintOpacity(acrylicBrush.TintOpacity() + effectiveDelta);
-                if (acrylicBrush.TintOpacity() == 1.0)
-                {
-                    _settings.UseAcrylic(false);
-                    _InitializeBackgroundBrush();
-                    uint32_t bg = _settings.DefaultBackground();
-                    _BackgroundColorChanged(bg);
-                }
-            }
-            CATCH_LOG();
-        }
-        else if (mouseDelta < 0)
-        {
-            _settings.UseAcrylic(true);
-
-            //Setting initial opacity set to 1 to ensure smooth transition to acrylic during mouse scroll
-            _settings.TintOpacity(1.0);
-            _InitializeBackgroundBrush();
-        }
-    }
-
-    // Method Description:
-    // - Adjust the font size of the terminal in response to a mouse scrolling
-    //   event.
-    // Arguments:
-    // - mouseDelta: the mouse wheel delta that triggered this event.
-    void TermControl::_MouseZoomHandler(const double mouseDelta)
-    {
-        const auto fontDelta = mouseDelta < 0 ? -1 : 1;
-        AdjustFontSize(fontDelta);
-    }
-
-    // Method Description:
-    // - Reset the font size of the terminal to its default size.
-    // Arguments:
-    // - none
-    void TermControl::ResetFontSize()
-    {
-        _SetFontSize(_settings.FontSize());
-    }
-
-    // Method Description:
-    // - Adjust the font size of the terminal control.
-    // Arguments:
-    // - fontSizeDelta: The amount to increase or decrease the font size by.
-    void TermControl::AdjustFontSize(int fontSizeDelta)
-    {
-        const auto newSize = _desiredFont.GetEngineSize().Y + fontSizeDelta;
-        _SetFontSize(newSize);
-    }
-
-    // Method Description:
-    // - Scroll the visible viewport in response to a mouse wheel event.
-    // Arguments:
-    // - mouseDelta: the mouse wheel delta that triggered this event.
-    void TermControl::_MouseScrollHandler(const double mouseDelta, Windows::UI::Input::PointerPoint const& pointerPoint)
-    {
-        const auto currentOffset = ScrollBar().Value();
-
-        // negative = down, positive = up
-        // However, for us, the signs are flipped.
-        const auto rowDelta = mouseDelta / (-1.0 * WHEEL_DELTA);
-
-        // With one of the precision mouses, one click is always a multiple of 120,
-        // but the "smooth scrolling" mode results in non-int values
-
-        double newValue = (_rowsToScroll * rowDelta) + (currentOffset);
-
-        // The scroll bar's ValueChanged handler will actually move the viewport
-        //      for us.
-        ScrollBar().Value(newValue);
-
-        if (_terminal->IsSelectionActive() && pointerPoint.Properties().IsLeftButtonPressed())
-        {
-            // If user is mouse selecting and scrolls, they then point at new character.
-            //      Make sure selection reflects that immediately.
-            _SetEndSelectionPointAtCursor(pointerPoint.Position());
-        }
-    }
-
-    void TermControl::_ScrollbarChangeHandler(Windows::Foundation::IInspectable const& /*sender*/,
-                                              Controls::Primitives::RangeBaseValueChangedEventArgs const& args)
-    {
-        if (_isTerminalInitiatedScroll)
-        {
-            return;
-        }
-
-        const auto newValue = static_cast<int>(args.NewValue());
-
-        // This is a scroll event that wasn't initiated by the terminal
-        //      itself - it was initiated by the mouse wheel, or the scrollbar.
-        _terminal->UserScrollViewport(newValue);
-
-        // We've just told the terminal to update its viewport to reflect the
-        // new scroll value so the scroll bar matches the viewport now.
-        _willUpdateScrollBarToMatchViewport.store(false);
-    }
-
-    // Method Description:
-    // - captures the pointer so that none of the other XAML elements respond to pointer events
-    // Arguments:
-    // - sender: XAML element that is interacting with pointer
-    // - args: pointer data (i.e.: mouse, touch)
-    // Return Value:
-    // - true if we successfully capture the pointer, false otherwise.
-    bool TermControl::_CapturePointer(Windows::Foundation::IInspectable const& sender, Windows::UI::Xaml::Input::PointerRoutedEventArgs const& args)
-    {
-        IUIElement uielem;
-        if (sender.try_as(uielem))
-        {
-            uielem.CapturePointer(args.Pointer());
-            return true;
-        }
-        return false;
-    }
-
-    // Method Description:
-    // - releases the captured pointer because we're done responding to XAML pointer events
-    // Arguments:
-    // - sender: XAML element that is interacting with pointer
-    // - args: pointer data (i.e.: mouse, touch)
-    // Return Value:
-    // - true if we release capture of the pointer, false otherwise.
-    bool TermControl::_ReleasePointerCapture(Windows::Foundation::IInspectable const& sender, Windows::UI::Xaml::Input::PointerRoutedEventArgs const& args)
-    {
-        IUIElement uielem;
-        if (sender.try_as(uielem))
-        {
-            uielem.ReleasePointerCapture(args.Pointer());
-            return true;
-        }
-        return false;
-    }
-
-    // Method Description:
-    // - Starts new pointer related auto scroll behavior, or continues existing one.
-    //      Does nothing when there is already auto scroll associated with another pointer.
-    // Arguments:
-    // - pointerPoint: info about pointer that causes auto scroll. Pointer's position
-    //      is later used to update selection.
-    // - scrollVelocity: target velocity of scrolling in characters / sec
-    void TermControl::_TryStartAutoScroll(Windows::UI::Input::PointerPoint const& pointerPoint, const double scrollVelocity)
-    {
-        // Allow only one pointer at the time
-        if (!_autoScrollingPointerPoint.has_value() || _autoScrollingPointerPoint.value().PointerId() == pointerPoint.PointerId())
-        {
-            _autoScrollingPointerPoint = pointerPoint;
-            _autoScrollVelocity = scrollVelocity;
-
-            // If this is first time the auto scroll update is about to be called,
-            //      kick-start it by initializing its time delta as if it started now
-            if (!_lastAutoScrollUpdateTime.has_value())
-            {
-                _lastAutoScrollUpdateTime = std::chrono::high_resolution_clock::now();
-            }
-
-            // Apparently this check is not necessary but greatly improves performance
-            if (!_autoScrollTimer.IsEnabled())
-            {
-                _autoScrollTimer.Start();
-            }
-        }
-    }
-
-    // Method Description:
-    // - Stops auto scroll if it's active and is associated with supplied pointer id.
-    // Arguments:
-    // - pointerId: id of pointer for which to stop auto scroll
-    void TermControl::_TryStopAutoScroll(const uint32_t pointerId)
-    {
-        if (_autoScrollingPointerPoint.has_value() && pointerId == _autoScrollingPointerPoint.value().PointerId())
-        {
-            _autoScrollingPointerPoint = std::nullopt;
-            _autoScrollVelocity = 0;
-            _lastAutoScrollUpdateTime = std::nullopt;
-
-            // Apparently this check is not necessary but greatly improves performance
-            if (_autoScrollTimer.IsEnabled())
-            {
-                _autoScrollTimer.Stop();
-            }
-        }
-    }
-
-    // Method Description:
-    // - Called continuously to gradually scroll viewport when user is
-    //      mouse selecting outside it (to 'follow' the cursor).
-    // Arguments:
-    // - none
-    void TermControl::_UpdateAutoScroll(Windows::Foundation::IInspectable const& /* sender */,
-                                        Windows::Foundation::IInspectable const& /* e */)
-    {
-        if (_autoScrollVelocity != 0)
-        {
-            const auto timeNow = std::chrono::high_resolution_clock::now();
-
-            if (_lastAutoScrollUpdateTime.has_value())
-            {
-                static constexpr double microSecPerSec = 1000000.0;
-                const double deltaTime = std::chrono::duration_cast<std::chrono::microseconds>(timeNow - _lastAutoScrollUpdateTime.value()).count() / microSecPerSec;
-                ScrollBar().Value(ScrollBar().Value() + _autoScrollVelocity * deltaTime);
-
-                if (_autoScrollingPointerPoint.has_value())
-                {
-                    _SetEndSelectionPointAtCursor(_autoScrollingPointerPoint.value().Position());
-                }
-            }
-
-            _lastAutoScrollUpdateTime = timeNow;
-        }
-    }
-
-    // Method Description:
-    // - Event handler for the GotFocus event. This is used to...
-    //   - enable accessibility notifications for this TermControl
-    //   - start blinking the cursor when the window is focused
-    //   - update the number of lines to scroll to the value set in the system
-    void TermControl::_GotFocusHandler(Windows::Foundation::IInspectable const& /* sender */,
-                                       RoutedEventArgs const& /* args */)
-    {
-        if (_closing)
-        {
-            return;
-        }
-
-        _focused = true;
-
-        InputPane::GetForCurrentView().TryShow();
-
-        // If the searchbox is focused, we don't want TSFInputControl to think
-        // it has focus so it doesn't intercept IME input. We also don't want the
-        // terminal's cursor to start blinking. So, we'll just return quickly here.
-        if (_searchBox && _searchBox->ContainsFocus())
-        {
-            return;
-        }
-
-        if (_uiaEngine.get())
-        {
-            THROW_IF_FAILED(_uiaEngine->Enable());
-        }
-
-        if (TSFInputControl() != nullptr)
-        {
-            TSFInputControl().NotifyFocusEnter();
-        }
-
-        if (_cursorTimer.has_value())
-        {
-            // When the terminal focuses, show the cursor immediately
-            _terminal->SetCursorOn(true);
-            _cursorTimer.value().Start();
-        }
-        _rowsToScroll = _settings.RowsToScroll();
-    }
-
-    // Method Description:
-    // - Event handler for the LostFocus event. This is used to...
-    //   - disable accessibility notifications for this TermControl
-    //   - hide and stop blinking the cursor when the window loses focus.
-    void TermControl::_LostFocusHandler(Windows::Foundation::IInspectable const& /* sender */,
-                                        RoutedEventArgs const& /* args */)
-    {
-        if (_closing)
-        {
-            return;
-        }
-        _focused = false;
-
-        if (_uiaEngine.get())
-        {
-            THROW_IF_FAILED(_uiaEngine->Disable());
-        }
-
-        if (TSFInputControl() != nullptr)
-        {
-            TSFInputControl().NotifyFocusLeave();
-        }
-
-        if (_cursorTimer.has_value())
-        {
-            _cursorTimer.value().Stop();
-            _terminal->SetCursorOn(false);
-        }
-    }
-
-    // Method Description:
-    // - Writes the given sequence as input to the active terminal connection,
-    // Arguments:
-    // - wstr: the string of characters to write to the terminal connection.
-    // Return Value:
-    // - <none>
-    void TermControl::_SendInputToConnection(const std::wstring& wstr)
-    {
-        _connection.WriteInput(wstr);
-    }
-
-    // Method Description:
-    // - Pre-process text pasted (presumably from the clipboard)
-    //   before sending it over the terminal's connection, converting
-    //   Windows-space \r\n line-endings to \r line-endings
-    void TermControl::_SendPastedTextToConnection(const std::wstring& wstr)
-    {
-        // Some notes on this implementation:
-        //
-        // - std::regex can do this in a single line, but is somewhat
-        //   overkill for a simple search/replace operation (and its
-        //   performance guarantees aren't exactly stellar)
-        // - The STL doesn't have a simple string search/replace method.
-        //   This fact is lamentable.
-        // - This line-ending conversion is intentionally fairly
-        //   conservative, to avoid stripping out lone \n characters
-        //   where they could conceivably be intentional.
-
-        std::wstring stripped{ wstr };
-
-        std::wstring::size_type pos = 0;
-
-        while ((pos = stripped.find(L"\r\n", pos)) != std::wstring::npos)
-        {
-            stripped.replace(pos, 2, L"\r");
-        }
-
-        _connection.WriteInput(stripped);
-        _terminal->TrySnapOnInput();
-    }
-
-    // Method Description:
-    // - Update the font with the renderer. This will be called either when the
-    //      font changes or the DPI changes, as DPI changes will necessitate a
-    //      font change. This method will *not* change the buffer/viewport size
-    //      to account for the new glyph dimensions. Callers should make sure to
-    //      appropriately call _DoResize after this method is called.
-    // Arguments:
-    // - initialUpdate: whether this font update should be considered as being
-    //   concerned with initialization process. Value forwarded to event handler.
-    void TermControl::_UpdateFont(const bool initialUpdate)
-    {
-        auto lock = _terminal->LockForWriting();
-
-        const int newDpi = static_cast<int>(static_cast<double>(USER_DEFAULT_SCREEN_DPI) * SwapChainPanel().CompositionScaleX());
-
-        // TODO: MSFT:20895307 If the font doesn't exist, this doesn't
-        //      actually fail. We need a way to gracefully fallback.
-        _renderer->TriggerFontChange(newDpi, _desiredFont, _actualFont);
-
-        const auto actualNewSize = _actualFont.GetSize();
-        _fontSizeChangedHandlers(actualNewSize.X, actualNewSize.Y, initialUpdate);
-    }
-
-    // Method Description:
-    // - Set the font size of the terminal control.
-    // Arguments:
-    // - fontSize: The size of the font.
-    void TermControl::_SetFontSize(int fontSize)
-    {
-        try
-        {
-            // Make sure we have a non-zero font size
-            const auto newSize = std::max<short>(gsl::narrow_cast<short>(fontSize), 1);
-            const auto fontFace = _settings.FontFace();
-            _actualFont = { fontFace, 0, 10, { 0, newSize }, CP_UTF8, false };
-            _desiredFont = { _actualFont };
-
-            // Refresh our font with the renderer
-            _UpdateFont();
-            // Resize the terminal's BUFFER to match the new font size. This does
-            // NOT change the size of the window, because that can lead to more
-            // problems (like what happens when you change the font size while the
-            // window is maximized?)
-            auto lock = _terminal->LockForWriting();
-            _DoResize(SwapChainPanel().ActualWidth(), SwapChainPanel().ActualHeight());
-        }
-        CATCH_LOG();
-    }
-
-    // Method Description:
-    // - Triggered when the swapchain changes size. We use this to resize the
-    //      terminal buffers to match the new visible size.
-    // Arguments:
-    // - e: a SizeChangedEventArgs with the new dimensions of the SwapChainPanel
-    void TermControl::_SwapChainSizeChanged(winrt::Windows::Foundation::IInspectable const& /*sender*/,
-                                            SizeChangedEventArgs const& e)
-    {
-        if (!_initializedTerminal)
-        {
-            return;
-        }
-
-        auto lock = _terminal->LockForWriting();
-
-        const auto foundationSize = e.NewSize();
-
-        _DoResize(foundationSize.Width, foundationSize.Height);
-    }
-
-    void TermControl::_SwapChainScaleChanged(Windows::UI::Xaml::Controls::SwapChainPanel const& sender,
-                                             Windows::Foundation::IInspectable const& /*args*/)
-    {
-        if (_renderEngine)
-        {
-            const auto scale = sender.CompositionScaleX();
-            const auto dpi = (int)(scale * USER_DEFAULT_SCREEN_DPI);
-
-            // TODO: MSFT: 21169071 - Shouldn't this all happen through _renderer and trigger the invalidate automatically on DPI change?
-            THROW_IF_FAILED(_renderEngine->UpdateDpi(dpi));
-            _renderer->TriggerRedrawAll();
-        }
-    }
-
-    // Method Description:
-    // - Toggle the cursor on and off when called by the cursor blink timer.
-    // Arguments:
-    // - sender: not used
-    // - e: not used
-    void TermControl::_BlinkCursor(Windows::Foundation::IInspectable const& /* sender */,
-                                   Windows::Foundation::IInspectable const& /* e */)
-    {
-        if ((_closing) || (!_terminal->IsCursorBlinkingAllowed() && _terminal->IsCursorVisible()))
-        {
-            return;
-        }
-        _terminal->SetCursorOn(!_terminal->IsCursorOn());
-    }
-
-    // Method Description:
-    // - Sets selection's end position to match supplied cursor position, e.g. while mouse dragging.
-    // Arguments:
-    // - cursorPosition: in pixels, relative to the origin of the control
-    void TermControl::_SetEndSelectionPointAtCursor(Windows::Foundation::Point const& cursorPosition)
-    {
-        auto terminalPosition = _GetTerminalPosition(cursorPosition);
-
-        const short lastVisibleRow = std::max<short>(_terminal->GetViewport().Height() - 1, 0);
-        const short lastVisibleCol = std::max<short>(_terminal->GetViewport().Width() - 1, 0);
-
-        terminalPosition.Y = std::clamp<short>(terminalPosition.Y, 0, lastVisibleRow);
-        terminalPosition.X = std::clamp<short>(terminalPosition.X, 0, lastVisibleCol);
-
-        // save location (for rendering) + render
-        _terminal->SetSelectionEnd(terminalPosition);
-        _renderer->TriggerSelection();
-        _selectionNeedsToBeCopied = true;
-    }
-
-    // Method Description:
-    // - Process a resize event that was initiated by the user. This can either
-    //   be due to the user resizing the window (causing the swapchain to
-    //   resize) or due to the DPI changing (causing us to need to resize the
-    //   buffer to match)
-    // Arguments:
-    // - newWidth: the new width of the swapchain, in pixels.
-    // - newHeight: the new height of the swapchain, in pixels.
-    void TermControl::_DoResize(const double newWidth, const double newHeight)
-    {
-        SIZE size;
-        size.cx = static_cast<long>(newWidth);
-        size.cy = static_cast<long>(newHeight);
-
-        // Don't actually resize so small that a single character wouldn't fit
-        // in either dimension. The buffer really doesn't like being size 0.
-        if (size.cx < _actualFont.GetSize().X || size.cy < _actualFont.GetSize().Y)
-        {
-            return;
-        }
-
-        _terminal->ClearSelection();
-
-        // Tell the dx engine that our window is now the new size.
-        THROW_IF_FAILED(_renderEngine->SetWindowSize(size));
-
-        // Invalidate everything
-        _renderer->TriggerRedrawAll();
-
-        // Convert our new dimensions to characters
-        const auto viewInPixels = Viewport::FromDimensions({ 0, 0 },
-                                                           { static_cast<short>(size.cx), static_cast<short>(size.cy) });
-        const auto vp = _renderEngine->GetViewportInCharacters(viewInPixels);
-
-        // If this function succeeds with S_FALSE, then the terminal didn't
-        //      actually change size. No need to notify the connection of this
-        //      no-op.
-        // TODO: MSFT:20642295 Resizing the buffer will corrupt it
-        // I believe we'll need support for CSI 2J, and additionally I think
-        //      we're resetting the viewport to the top
-        const HRESULT hr = _terminal->UserResize({ vp.Width(), vp.Height() });
-        if (SUCCEEDED(hr) && hr != S_FALSE)
-        {
-            _connection.Resize(vp.Height(), vp.Width());
-        }
-    }
-
-    void TermControl::_TerminalTitleChanged(const std::wstring_view& wstr)
-    {
-        _titleChangedHandlers(winrt::hstring{ wstr });
-    }
-
-    // Method Description:
-    // - Update the position and size of the scrollbar to match the given
-    //      viewport top, viewport height, and buffer size.
-    //   The change will be actually handled in _ScrollbarChangeHandler.
-    //   This should be done on the UI thread. Make sure the caller is calling
-    //      us in a RunAsync block.
-    // Arguments:
-    // - viewTop: the top of the visible viewport, in rows. 0 indicates the top
-    //      of the buffer.
-    // - viewHeight: the height of the viewport in rows.
-    // - bufferSize: the length of the buffer, in rows
-    void TermControl::_ScrollbarUpdater(Controls::Primitives::ScrollBar scrollBar,
-                                        const int viewTop,
-                                        const int viewHeight,
-                                        const int bufferSize)
-    {
-        // The terminal is already in the scroll position it wants, so no need
-        // to tell it to scroll.
-        _isTerminalInitiatedScroll = true;
-
-        const auto hiddenContent = bufferSize - viewHeight;
-        scrollBar.Maximum(hiddenContent);
-        scrollBar.Minimum(0);
-        scrollBar.ViewportSize(viewHeight);
-        scrollBar.Value(viewTop);
-
-        _isTerminalInitiatedScroll = false;
-    }
-
-    // Method Description:
-    // - Update the position and size of the scrollbar to match the given
-    //      viewport top, viewport height, and buffer size.
-    //   Additionally fires a ScrollPositionChanged event for anyone who's
-    //      registered an event handler for us.
-    // Arguments:
-    // - viewTop: the top of the visible viewport, in rows. 0 indicates the top
-    //      of the buffer.
-    // - viewHeight: the height of the viewport in rows.
-    // - bufferSize: the length of the buffer, in rows
-    winrt::fire_and_forget TermControl::_TerminalScrollPositionChanged(const int viewTop,
-                                                                       const int viewHeight,
-                                                                       const int bufferSize)
-    {
-        // Since this callback fires from non-UI thread, we might be already
-        // closed/closing.
-        if (_closing.load())
-        {
-            return;
-        }
-
-        _scrollPositionChangedHandlers(viewTop, viewHeight, bufferSize);
-
-        auto weakThis{ get_weak() };
-
-        co_await winrt::resume_foreground(Dispatcher());
-
-        // Even if we weren't closed/closing few lines above, we might be
-        // while waiting for this block of code to be dispatched.
-        // If 'weakThis' is locked, then we can safely work with 'this'
-        if (auto control{ weakThis.get() })
-        {
-            if (!_closing.load())
-            {
-                // Update our scrollbar
-                _ScrollbarUpdater(ScrollBar(), viewTop, viewHeight, bufferSize);
-            }
-        }
-    }
-
-    hstring TermControl::Title()
-    {
-        if (!_initializedTerminal)
-            return L"";
-
-        hstring hstr(_terminal->GetConsoleTitle());
-        return hstr;
-    }
-
-    hstring TermControl::GetProfileName() const
-    {
-        return _settings.ProfileName();
-    }
-
-    // Method Description:
-    // - Given a copy-able selection, get the selected text from the buffer and send it to the
-    //     Windows Clipboard (CascadiaWin32:main.cpp).
-    // - CopyOnSelect does NOT clear the selection
-    // Arguments:
-    // - collapseText: collapse all of the text to one line
-    bool TermControl::CopySelectionToClipboard(bool collapseText)
-    {
-        // no selection --> nothing to copy
-        if (_terminal == nullptr || !_terminal->IsSelectionActive())
-        {
-            return false;
-        }
-
-        // Mark the current selection as copied
-        _selectionNeedsToBeCopied = false;
-
-        // extract text from buffer
-        const auto bufferData = _terminal->RetrieveSelectedTextFromBuffer(collapseText);
-
-        // convert text: vector<string> --> string
-        std::wstring textData;
-        for (const auto& text : bufferData.text)
-        {
-            textData += text;
-        }
-
-        // convert text to HTML format
-        const auto htmlData = TextBuffer::GenHTML(bufferData,
-                                                  _actualFont.GetUnscaledSize().Y,
-                                                  _actualFont.GetFaceName(),
-                                                  _settings.DefaultBackground(),
-                                                  "Windows Terminal");
-
-        // convert to RTF format
-        const auto rtfData = TextBuffer::GenRTF(bufferData,
-                                                _actualFont.GetUnscaledSize().Y,
-                                                _actualFont.GetFaceName(),
-                                                _settings.DefaultBackground());
-
-        if (!_settings.CopyOnSelect())
-        {
-            _terminal->ClearSelection();
-            _renderer->TriggerSelection();
-        }
-
-        // send data up for clipboard
-        auto copyArgs = winrt::make_self<CopyToClipboardEventArgs>(winrt::hstring(textData),
-                                                                   winrt::to_hstring(htmlData),
-                                                                   winrt::to_hstring(rtfData));
-        _clipboardCopyHandlers(*this, *copyArgs);
-        return true;
-    }
-
-    // Method Description:
-    // - Initiate a paste operation.
-    void TermControl::PasteTextFromClipboard()
-    {
-        // attach TermControl::_SendInputToConnection() as the clipboardDataHandler.
-        // This is called when the clipboard data is loaded.
-        auto clipboardDataHandler = std::bind(&TermControl::_SendPastedTextToConnection, this, std::placeholders::_1);
-        auto pasteArgs = winrt::make_self<PasteFromClipboardEventArgs>(clipboardDataHandler);
-
-        // send paste event up to TermApp
-        _clipboardPasteHandlers(*this, *pasteArgs);
-    }
-
-    void TermControl::Close()
-    {
-        if (!_closing.exchange(true))
-        {
-            // Stop accepting new output and state changes before we disconnect everything.
-            _connection.TerminalOutput(_connectionOutputEventToken);
-            _connectionStateChangedRevoker.revoke();
-
-            TSFInputControl().Close(); // Disconnect the TSF input control so it doesn't receive EditContext events.
-
-            if (auto localConnection{ std::exchange(_connection, nullptr) })
-            {
-                localConnection.Close();
-                // connection is destroyed.
-            }
-
-            if (auto localRenderEngine{ std::exchange(_renderEngine, nullptr) })
-            {
-                if (auto localRenderer{ std::exchange(_renderer, nullptr) })
-                {
-                    localRenderer->TriggerTeardown();
-                    // renderer is destroyed
-                }
-                // renderEngine is destroyed
-            }
-
-            if (auto localTerminal{ std::exchange(_terminal, nullptr) })
-            {
-                _initializedTerminal = false;
-                // terminal is destroyed.
-            }
-        }
-    }
-
-    // Method Description:
-    // - Scrolls the viewport of the terminal and updates the scroll bar accordingly
-    // Arguments:
-    // - viewTop: the viewTop to scroll to
-    void TermControl::ScrollViewport(int viewTop)
-    {
-        ScrollBar().Value(viewTop);
-    }
-
-    int TermControl::GetScrollOffset()
-    {
-        return _terminal->GetScrollOffset();
-    }
-
-    // Function Description:
-    // - Gets the height of the terminal in lines of text
-    // Return Value:
-    // - The height of the terminal in lines of text
-    int TermControl::GetViewHeight() const
-    {
-        const auto viewPort = _terminal->GetViewport();
-        return viewPort.Height();
-    }
-
-    // Function Description:
-    // - Determines how much space (in pixels) an app would need to reserve to
-    //   create a control with the settings stored in the settings param. This
-    //   accounts for things like the font size and face, the initialRows and
-    //   initialCols, and scrollbar visibility. The returned sized is based upon
-    //   the provided DPI value
-    // Arguments:
-    // - settings: A IControlSettings with the settings to get the pixel size of.
-    // - dpi: The DPI we should create the terminal at. This affects things such
-    //   as font size, scrollbar and other control scaling, etc. Make sure the
-    //   caller knows what monitor the control is about to appear on.
-    // Return Value:
-    // - a point containing the requested dimensions in pixels.
-    winrt::Windows::Foundation::Point TermControl::GetProposedDimensions(IControlSettings const& settings, const uint32_t dpi)
-    {
-        // Initialize our font information.
-        const auto fontFace = settings.FontFace();
-        const short fontHeight = gsl::narrow_cast<short>(settings.FontSize());
-        // The font width doesn't terribly matter, we'll only be using the
-        //      height to look it up
-        // The other params here also largely don't matter.
-        //      The family is only used to determine if the font is truetype or
-        //      not, but DX doesn't use that info at all.
-        //      The Codepage is additionally not actually used by the DX engine at all.
-        FontInfo actualFont = { fontFace, 0, 10, { 0, fontHeight }, CP_UTF8, false };
-        FontInfoDesired desiredFont = { actualFont };
-
-        // If the settings have negative or zero row or column counts, ignore those counts.
-        // (The lower TerminalCore layer also has upper bounds as well, but at this layer
-        //  we may eventually impose different ones depending on how many pixels we can address.)
-        const auto cols = std::max(settings.InitialCols(), 1);
-        const auto rows = std::max(settings.InitialRows(), 1);
-
-        // Create a DX engine and initialize it with our font and DPI. We'll
-        // then use it to measure how much space the requested rows and columns
-        // will take up.
-        // TODO: MSFT:21254947 - use a static function to do this instead of
-        // instantiating a DxEngine
-        auto dxEngine = std::make_unique<::Microsoft::Console::Render::DxEngine>();
-        THROW_IF_FAILED(dxEngine->UpdateDpi(dpi));
-        THROW_IF_FAILED(dxEngine->UpdateFont(desiredFont, actualFont));
-
-        const float scale = dxEngine->GetScaling();
-        const auto fontSize = actualFont.GetSize();
-
-        // Manually multiply by the scaling factor. The DX engine doesn't
-        // actually store the scaled font size in the fontInfo.GetSize()
-        // property when the DX engine is in Composition mode (which it is for
-        // the Terminal). At runtime, this is fine, as we'll transform
-        // everything by our scaling, so it'll work out. However, right now we
-        // need to get the exact pixel count.
-        const float fFontWidth = gsl::narrow_cast<float>(fontSize.X * scale);
-        const float fFontHeight = gsl::narrow_cast<float>(fontSize.Y * scale);
-
-        // UWP XAML scrollbars aren't guaranteed to be the same size as the
-        // ComCtl scrollbars, but it's certainly close enough.
-        const auto scrollbarSize = GetSystemMetricsForDpi(SM_CXVSCROLL, dpi);
-
-        double width = cols * fFontWidth;
-
-        // Reserve additional space if scrollbar is intended to be visible
-        if (settings.ScrollState() == ScrollbarState::Visible)
-        {
-            width += scrollbarSize;
-        }
-
-        double height = rows * fFontHeight;
-        auto thickness = _ParseThicknessFromPadding(settings.Padding());
-        // GH#2061 - make sure to account for the size the padding _will be_ scaled to
-        width += scale * (thickness.Left + thickness.Right);
-        height += scale * (thickness.Top + thickness.Bottom);
-
-        return { gsl::narrow_cast<float>(width), gsl::narrow_cast<float>(height) };
-    }
-
-    // Method Description:
-    // - Get the size of a single character of this control. The size is in
-    //   DIPs. If you need it in _pixels_, you'll need to multiply by the
-    //   current display scaling.
-    // Arguments:
-    // - <none>
-    // Return Value:
-    // - The dimensions of a single character of this control, in DIPs
-    winrt::Windows::Foundation::Size TermControl::CharacterDimensions() const
-    {
-        const auto fontSize = _actualFont.GetSize();
-        return { gsl::narrow_cast<float>(fontSize.X), gsl::narrow_cast<float>(fontSize.Y) };
-    }
-
-    // Method Description:
-    // - Get the absolute minimum size that this control can be resized to and
-    //   still have 1x1 character visible. This includes the space needed for
-    //   the scrollbar and the padding.
-    // Arguments:
-    // - <none>
-    // Return Value:
-    // - The minimum size that this terminal control can be resized to and still
-    //   have a visible character.
-    winrt::Windows::Foundation::Size TermControl::MinimumSize()
-    {
-        const auto fontSize = _actualFont.GetSize();
-        double width = fontSize.X;
-        double height = fontSize.Y;
-        // Reserve additional space if scrollbar is intended to be visible
-        if (_settings.ScrollState() == ScrollbarState::Visible)
-        {
-            width += ScrollBar().ActualWidth();
-        }
-
-        // Account for the size of any padding
-        const auto padding = SwapChainPanel().Margin();
-        width += padding.Left + padding.Right;
-        height += padding.Top + padding.Bottom;
-
-        return { gsl::narrow_cast<float>(width), gsl::narrow_cast<float>(height) };
-    }
-
-    // Method Description:
-    // - Adjusts given dimension (width or height) so that it aligns to the character grid.
-    //   The snap is always downward.
-    // Arguments:
-    // - widthOrHeight: if true operates on width, otherwise on height
-    // - dimension: a dimension (width or height) to be snapped
-    // Return Value:
-    // - A dimension that would be aligned to the character grid.
-    float TermControl::SnapDimensionToGrid(const bool widthOrHeight, const float dimension)
-    {
-        const auto fontSize = _actualFont.GetSize();
-        const auto fontDimension = widthOrHeight ? fontSize.X : fontSize.Y;
-
-        const auto padding = SwapChainPanel().Margin();
-        auto nonTerminalArea = gsl::narrow_cast<float>(widthOrHeight ?
-                                                           padding.Left + padding.Right :
-                                                           padding.Top + padding.Bottom);
-
-        if (widthOrHeight && _settings.ScrollState() == ScrollbarState::Visible)
-        {
-            nonTerminalArea += gsl::narrow_cast<float>(ScrollBar().ActualWidth());
-        }
-
-        const auto gridSize = dimension - nonTerminalArea;
-        const int cells = static_cast<int>(gridSize / fontDimension);
-        return cells * fontDimension + nonTerminalArea;
-    }
-
-    // Method Description:
-    // - Create XAML Thickness object based on padding props provided.
-    //   Used for controlling the TermControl XAML Grid container's Padding prop.
-    // Arguments:
-    // - padding: 2D padding values
-    //      Single Double value provides uniform padding
-    //      Two Double values provide isometric horizontal & vertical padding
-    //      Four Double values provide independent padding for 4 sides of the bounding rectangle
-    // Return Value:
-    // - Windows::UI::Xaml::Thickness object
-    Windows::UI::Xaml::Thickness TermControl::_ParseThicknessFromPadding(const hstring padding)
-    {
-        const wchar_t singleCharDelim = L',';
-        std::wstringstream tokenStream(padding.c_str());
-        std::wstring token;
-        uint8_t paddingPropIndex = 0;
-        std::array<double, 4> thicknessArr = {};
-        size_t* idx = nullptr;
-
-        // Get padding values till we run out of delimiter separated values in the stream
-        //  or we hit max number of allowable values (= 4) for the bounding rectangle
-        // Non-numeral values detected will default to 0
-        // std::getline will not throw exception unless flags are set on the wstringstream
-        // std::stod will throw invalid_argument exception if the input is an invalid double value
-        // std::stod will throw out_of_range exception if the input value is more than DBL_MAX
-        try
-        {
-            for (; std::getline(tokenStream, token, singleCharDelim) && (paddingPropIndex < thicknessArr.size()); paddingPropIndex++)
-            {
-                // std::stod internally calls wcstod which handles whitespace prefix (which is ignored)
-                //  & stops the scan when first char outside the range of radix is encountered
-                // We'll be permissive till the extent that stod function allows us to be by default
-                // Ex. a value like 100.3#535w2 will be read as 100.3, but ;df25 will fail
-                thicknessArr[paddingPropIndex] = std::stod(token, idx);
-            }
-        }
-        catch (...)
-        {
-            // If something goes wrong, even if due to a single bad padding value, we'll reset the index & return default 0 padding
-            paddingPropIndex = 0;
-            LOG_CAUGHT_EXCEPTION();
-        }
-
-        switch (paddingPropIndex)
-        {
-        case 1:
-            return ThicknessHelper::FromUniformLength(thicknessArr[0]);
-        case 2:
-            return ThicknessHelper::FromLengths(thicknessArr[0], thicknessArr[1], thicknessArr[0], thicknessArr[1]);
-        // No case for paddingPropIndex = 3, since it's not a norm to provide just Left, Top & Right padding values leaving out Bottom
-        case 4:
-            return ThicknessHelper::FromLengths(thicknessArr[0], thicknessArr[1], thicknessArr[2], thicknessArr[3]);
-        default:
-            return Thickness();
-        }
-    }
-
-    // Method Description:
-    // - Get the modifier keys that are currently pressed. This can be used to
-    //   find out which modifiers (ctrl, alt, shift) are pressed in events that
-    //   don't necessarily include that state.
-    // Return Value:
-    // - The Microsoft::Terminal::Core::ControlKeyStates representing the modifier key states.
-    ControlKeyStates TermControl::_GetPressedModifierKeys() const
-    {
-        CoreWindow window = CoreWindow::GetForCurrentThread();
-        // DONT USE
-        //      != CoreVirtualKeyStates::None
-        // OR
-        //      == CoreVirtualKeyStates::Down
-        // Sometimes with the key down, the state is Down | Locked.
-        // Sometimes with the key up, the state is Locked.
-        // IsFlagSet(Down) is the only correct solution.
-
-        struct KeyModifier
-        {
-            VirtualKey vkey;
-            ControlKeyStates flags;
-        };
-
-        constexpr std::array<KeyModifier, 5> modifiers{ {
-            { VirtualKey::RightMenu, ControlKeyStates::RightAltPressed },
-            { VirtualKey::LeftMenu, ControlKeyStates::LeftAltPressed },
-            { VirtualKey::RightControl, ControlKeyStates::RightCtrlPressed },
-            { VirtualKey::LeftControl, ControlKeyStates::LeftCtrlPressed },
-            { VirtualKey::Shift, ControlKeyStates::ShiftPressed },
-        } };
-
-        ControlKeyStates flags;
-
-        for (const auto& mod : modifiers)
-        {
-            const auto state = window.GetKeyState(mod.vkey);
-            const auto isDown = WI_IsFlagSet(state, CoreVirtualKeyStates::Down);
-
-            if (isDown)
-            {
-                flags |= mod.flags;
-            }
-        }
-
-        return flags;
-    }
-
-    // Method Description:
-    // - Gets the corresponding viewport terminal position for the cursor
-    //    by excluding the padding and normalizing with the font size.
-    //    This is used for selection.
-    // Arguments:
-    // - cursorPosition: the (x,y) position of a given cursor (i.e.: mouse cursor).
-    //    NOTE: origin (0,0) is top-left.
-    // Return Value:
-    // - the corresponding viewport terminal position for the given Point parameter
-    const COORD TermControl::_GetTerminalPosition(winrt::Windows::Foundation::Point cursorPosition)
-    {
-        // Exclude padding from cursor position calculation
-        COORD terminalPosition = {
-            static_cast<SHORT>(cursorPosition.X - SwapChainPanel().Margin().Left),
-            static_cast<SHORT>(cursorPosition.Y - SwapChainPanel().Margin().Top)
-        };
-
-        const auto fontSize = _actualFont.GetSize();
-        FAIL_FAST_IF(fontSize.X == 0);
-        FAIL_FAST_IF(fontSize.Y == 0);
-
-        // Normalize to terminal coordinates by using font size
-        terminalPosition.X /= fontSize.X;
-        terminalPosition.Y /= fontSize.Y;
-
-        return terminalPosition;
-    }
-
-    // Method Description:
-    // - Composition Completion handler for the TSFInputControl that
-    //   handles writing text out to TerminalConnection
-    // Arguments:
-    // - text: the text to write to TerminalConnection
-    // Return Value:
-    // - <none>
-    void TermControl::_CompositionCompleted(winrt::hstring text)
-    {
-        _connection.WriteInput(text);
-    }
-
-    // Method Description:
-    // - CurrentCursorPosition handler for the TSFInputControl that
-    //   handles returning current cursor position.
-    // Arguments:
-    // - eventArgs: event for storing the current cursor position
-    // Return Value:
-    // - <none>
-    void TermControl::_CurrentCursorPositionHandler(const IInspectable& /*sender*/, const CursorPositionEventArgs& eventArgs)
-    {
-        // If we haven't initialized yet, just quick return.
-        if (!_terminal)
-        {
-            return;
-        }
-        const COORD cursorPos = _terminal->GetCursorPosition();
-        Windows::Foundation::Point p = { gsl::narrow_cast<float>(cursorPos.X), gsl::narrow_cast<float>(cursorPos.Y) };
-        eventArgs.CurrentPosition(p);
-    }
-
-    // Method Description:
-    // - FontInfo handler for the TSFInputControl that
-    //   handles returning current font information
-    // Arguments:
-    // - eventArgs: event for storing the current font information
-    // Return Value:
-    // - <none>
-    void TermControl::_FontInfoHandler(const IInspectable& /*sender*/, const FontInfoEventArgs& eventArgs)
-    {
-        eventArgs.FontSize(CharacterDimensions());
-        eventArgs.FontFace(_actualFont.GetFaceName());
-    }
-
-    // Method Description:
-    // - Returns the number of clicks that occurred (double and triple click support)
-    // Arguments:
-    // - clickPos: the (x,y) position of a given cursor (i.e.: mouse cursor).
-    //    NOTE: origin (0,0) is top-left.
-    // - clickTime: the timestamp that the click occurred
-    // Return Value:
-    // - if the click is in the same position as the last click and within the timeout, the number of clicks within that time window
-    // - otherwise, 1
-    const unsigned int TermControl::_NumberOfClicks(winrt::Windows::Foundation::Point clickPos, Timestamp clickTime)
-    {
-        // if click occurred at a different location or past the multiClickTimer...
-        Timestamp delta;
-        THROW_IF_FAILED(UInt64Sub(clickTime, _lastMouseClickTimestamp, &delta));
-        if (clickPos != _lastMouseClickPos || delta > _multiClickTimer)
-        {
-            // exit early. This is a single click.
-            _multiClickCounter = 1;
-        }
-        else
-        {
-            _multiClickCounter++;
-        }
-        return _multiClickCounter;
-    }
-
-    // Method Description:
-    // - Calculates speed of single axis of auto scrolling. It has to allow for both
-    //      fast and precise selection.
-    // Arguments:
-    // - cursorDistanceFromBorder: distance from viewport border to cursor, in pixels. Must be non-negative.
-    // Return Value:
-    // - positive speed in characters / sec
-    double TermControl::_GetAutoScrollSpeed(double cursorDistanceFromBorder) const
-    {
-        // The numbers below just feel well, feel free to change.
-        // TODO: Maybe account for space beyond border that user has available
-        return std::pow(cursorDistanceFromBorder, 2.0) / 25.0 + 2.0;
-    }
-
-    // Method Description:
-    // - Async handler for the "Drop" event. If a file was dropped onto our
-    //   root, we'll try to get the path of the file dropped onto us, and write
-    //   the full path of the file to our terminal connection. Like conhost, if
-    //   the path contains a space, we'll wrap the path in quotes.
-    // - Unlike conhost, if multiple files are dropped onto the terminal, we'll
-    //   write all the paths to the terminal, separated by spaces.
-    // Arguments:
-    // - e: The DragEventArgs from the Drop event
-    // Return Value:
-    // - <none>
-    winrt::fire_and_forget TermControl::_DoDragDrop(DragEventArgs const e)
-    {
-        if (e.DataView().Contains(StandardDataFormats::StorageItems()))
-        {
-            auto items = co_await e.DataView().GetStorageItemsAsync();
-            if (items.Size() > 0)
-            {
-                std::wstring allPaths;
-                for (auto item : items)
-                {
-                    // Join the paths with spaces
-                    if (!allPaths.empty())
-                    {
-                        allPaths += L" ";
-                    }
-
-                    std::wstring fullPath{ item.Path() };
-                    const auto containsSpaces = std::find(fullPath.begin(),
-                                                          fullPath.end(),
-                                                          L' ') != fullPath.end();
-
-                    auto lock = _terminal->LockForWriting();
-
-                    if (containsSpaces)
-                    {
-                        fullPath.insert(0, L"\"");
-                        fullPath += L"\"";
-                    }
-
-                    allPaths += fullPath;
-                }
-                _SendInputToConnection(allPaths);
-            }
-        }
-    }
-
-    // Method Description:
-    // - Synchronous handler for the "Drop" event. We'll dispatch the async
-    //   _DoDragDrop method to handle this, because getting information about
-    //   the file that was potentially dropped onto us must be done off the UI
-    //   thread.
-    // Arguments:
-    // - e: The DragEventArgs from the Drop event
-    // Return Value:
-    // - <none>
-    void TermControl::_DragDropHandler(Windows::Foundation::IInspectable const& /*sender*/,
-                                       DragEventArgs const& e)
-    {
-        // Dispatch an async method to handle the drop event.
-        _DoDragDrop(e);
-    }
-
-    // Method Description:
-    // - Handle the DragOver event. We'll signal that the drag operation we
-    //   support is the "copy" operation, and we'll also customize the
-    //   appearance of the drag-drop UI, by removing the preview and setting a
-    //   custom caption. For more information, see
-    //   https://docs.microsoft.com/en-us/windows/uwp/design/input/drag-and-drop#customize-the-ui
-    // Arguments:
-    // - e: The DragEventArgs from the DragOver event
-    // Return Value:
-    // - <none>
-    void TermControl::_DragOverHandler(Windows::Foundation::IInspectable const& /*sender*/,
-                                       DragEventArgs const& e)
-    {
-        if (!e.DataView().Contains(StandardDataFormats::StorageItems()))
-        {
-            // We can't do anything for non-storageitems right now.
-            return;
-        }
-
-        // Make sure to set the AcceptedOperation, so that we can later receive the path in the Drop event
-        e.AcceptedOperation(DataPackageOperation::Copy);
-
-        // Sets custom UI text
-        e.DragUIOverride().Caption(RS_(L"DragFileCaption"));
-        // Sets if the caption is visible
-        e.DragUIOverride().IsCaptionVisible(true);
-        // Sets if the dragged content is visible
-        e.DragUIOverride().IsContentVisible(false);
-        // Sets if the glyph is visible
-        e.DragUIOverride().IsGlyphVisible(false);
-    }
-
-    // -------------------------------- WinRT Events ---------------------------------
-    // Winrt events need a method for adding a callback to the event and removing the callback.
-    // These macros will define them both for you.
-    DEFINE_EVENT(TermControl, TitleChanged, _titleChangedHandlers, TerminalControl::TitleChangedEventArgs);
-    DEFINE_EVENT(TermControl, FontSizeChanged, _fontSizeChangedHandlers, TerminalControl::FontSizeChangedEventArgs);
-    DEFINE_EVENT(TermControl, ScrollPositionChanged, _scrollPositionChangedHandlers, TerminalControl::ScrollPositionChangedEventArgs);
-
-    DEFINE_EVENT_WITH_TYPED_EVENT_HANDLER(TermControl, PasteFromClipboard, _clipboardPasteHandlers, TerminalControl::TermControl, TerminalControl::PasteFromClipboardEventArgs);
-    DEFINE_EVENT_WITH_TYPED_EVENT_HANDLER(TermControl, CopyToClipboard, _clipboardCopyHandlers, TerminalControl::TermControl, TerminalControl::CopyToClipboardEventArgs);
-    // clang-format on
-}
+// Copyright (c) Microsoft Corporation.
+// Licensed under the MIT license.
+
+#include "pch.h"
+#include "TermControl.h"
+#include <argb.h>
+#include <DefaultSettings.h>
+#include <unicode.hpp>
+#include <Utf16Parser.hpp>
+#include <Utils.h>
+#include <WinUser.h>
+#include <LibraryResources.h>
+#include "..\..\types\inc\GlyphWidth.hpp"
+
+#include "TermControl.g.cpp"
+#include "TermControlAutomationPeer.h"
+
+using namespace ::Microsoft::Console::Types;
+using namespace ::Microsoft::Terminal::Core;
+using namespace winrt::Windows::UI::Xaml;
+using namespace winrt::Windows::UI::Xaml::Input;
+using namespace winrt::Windows::UI::Xaml::Automation::Peers;
+using namespace winrt::Windows::UI::Core;
+using namespace winrt::Windows::UI::ViewManagement;
+using namespace winrt::Windows::UI::Input;
+using namespace winrt::Windows::System;
+using namespace winrt::Microsoft::Terminal::Settings;
+using namespace winrt::Windows::ApplicationModel::DataTransfer;
+
+namespace winrt::Microsoft::Terminal::TerminalControl::implementation
+{
+    // Helper static function to ensure that all ambiguous-width glyphs are reported as narrow.
+    // See microsoft/terminal#2066 for more info.
+    static bool _IsGlyphWideForceNarrowFallback(const std::wstring_view /* glyph */)
+    {
+        return false; // glyph is not wide.
+    }
+
+    static bool _EnsureStaticInitialization()
+    {
+        // use C++11 magic statics to make sure we only do this once.
+        static bool initialized = []() {
+            // *** THIS IS A SINGLETON ***
+            SetGlyphWidthFallback(_IsGlyphWideForceNarrowFallback);
+
+            return true;
+        }();
+        return initialized;
+    }
+
+    TermControl::TermControl() :
+        TermControl(Settings::TerminalSettings{}, TerminalConnection::ITerminalConnection{ nullptr })
+    {
+    }
+
+    TermControl::TermControl(Settings::IControlSettings settings, TerminalConnection::ITerminalConnection connection) :
+        _connection{ connection },
+        _initializedTerminal{ false },
+        _settings{ settings },
+        _closing{ false },
+        _isTerminalInitiatedScroll{ false },
+        _autoScrollVelocity{ 0 },
+        _autoScrollingPointerPoint{ std::nullopt },
+        _autoScrollTimer{},
+        _lastAutoScrollUpdateTime{ std::nullopt },
+        _desiredFont{ DEFAULT_FONT_FACE, 0, 10, { 0, DEFAULT_FONT_SIZE }, CP_UTF8 },
+        _actualFont{ DEFAULT_FONT_FACE, 0, 10, { 0, DEFAULT_FONT_SIZE }, CP_UTF8, false },
+        _touchAnchor{ std::nullopt },
+        _cursorTimer{},
+        _lastMouseClickTimestamp{},
+        _lastMouseClickPos{},
+        _selectionNeedsToBeCopied{ false },
+        _searchBox{ nullptr },
+        _textCursor{ Windows::UI::Core::CoreCursorType::IBeam, 0 },
+        _pointerCursor{ Windows::UI::Core::CoreCursorType::Arrow, 0 }
+    {
+        _EnsureStaticInitialization();
+        InitializeComponent();
+
+        // Initialize the terminal only once the swapchainpanel is loaded - that
+        //      way, we'll be able to query the real pixel size it got on layout
+        _layoutUpdatedRevoker = SwapChainPanel().LayoutUpdated(winrt::auto_revoke, [this](auto /*s*/, auto /*e*/) {
+            // This event fires every time the layout changes, but it is always the last one to fire
+            // in any layout change chain. That gives us great flexibility in finding the right point
+            // at which to initialize our renderer (and our terminal).
+            // Any earlier than the last layout update and we may not know the terminal's starting size.
+
+            if (_InitializeTerminal())
+            {
+                // Only let this succeed once.
+                _layoutUpdatedRevoker.revoke();
+            }
+        });
+
+        // Subscribe to the connection's disconnected event and call our connection closed handlers.
+        _connectionStateChangedRevoker = _connection.StateChanged(winrt::auto_revoke, [this](auto&& /*s*/, auto&& /*v*/) {
+            _ConnectionStateChangedHandlers(*this, nullptr);
+        });
+
+        _ApplyUISettings();
+    }
+
+    // Method Description:
+    // - Loads the search box from the xaml UI and focuses it.
+    void TermControl::CreateSearchBoxControl()
+    {
+        // Lazy load the search box control.
+        if (auto loadedSearchBox{ FindName(L"SearchBox") })
+        {
+            if (auto searchBox{ loadedSearchBox.try_as<::winrt::Microsoft::Terminal::TerminalControl::SearchBoxControl>() })
+            {
+                // get at its private implementation
+                _searchBox.copy_from(winrt::get_self<implementation::SearchBoxControl>(searchBox));
+                _searchBox->Visibility(Visibility::Visible);
+                _searchBox->SetFocusOnTextbox();
+            }
+        }
+    }
+
+    // Method Description:
+    // - Search text in text buffer. This is triggered if the user click
+    //   search button or press enter.
+    // Arguments:
+    // - text: the text to search
+    // - goForward: boolean that represents if the current search direction is forward
+    // - caseSensitive: boolean that represents if the current search is case sensitive
+    // Return Value:
+    // - <none>
+    void TermControl::_Search(const winrt::hstring& text, const bool goForward, const bool caseSensitive)
+    {
+        if (text.size() == 0)
+        {
+            return;
+        }
+
+        const Search::Direction direction = goForward ?
+                                                Search::Direction::Forward :
+                                                Search::Direction::Backward;
+
+        const Search::Sensitivity sensitivity = caseSensitive ?
+                                                    Search::Sensitivity::CaseSensitive :
+                                                    Search::Sensitivity::CaseInsensitive;
+
+        Search search(*GetUiaData(), text.c_str(), direction, sensitivity);
+        auto lock = _terminal->LockForWriting();
+        if (search.FindNext())
+        {
+            _terminal->SetBlockSelection(false);
+            search.Select();
+            _renderer->TriggerSelection();
+        }
+    }
+
+    // Method Description:
+    // - The handler for the close button or pressing "Esc" when focusing on the
+    //   search dialog.
+    // Arguments:
+    // - IInspectable: not used
+    // - RoutedEventArgs: not used
+    // Return Value:
+    // - <none>
+    void TermControl::_CloseSearchBoxControl(const winrt::Windows::Foundation::IInspectable& /*sender*/, RoutedEventArgs const& /*args*/)
+    {
+        _searchBox->Visibility(Visibility::Collapsed);
+
+        // Set focus back to terminal control
+        this->Focus(FocusState::Programmatic);
+    }
+
+    // Method Description:
+    // - Given new settings for this profile, applies the settings to the current terminal.
+    // Arguments:
+    // - newSettings: New settings values for the profile in this terminal.
+    // Return Value:
+    // - <none>
+    winrt::fire_and_forget TermControl::UpdateSettings(Settings::IControlSettings newSettings)
+    {
+        _settings = newSettings;
+        auto weakThis{ get_weak() };
+
+        // Dispatch a call to the UI thread to apply the new settings to the
+        // terminal.
+        co_await winrt::resume_foreground(Dispatcher());
+
+        // If 'weakThis' is locked, then we can safely work with 'this'
+        if (auto control{ weakThis.get() })
+        {
+            // Update our control settings
+            _ApplyUISettings();
+
+            // Update DxEngine's SelectionBackground
+            _renderEngine->SetSelectionBackground(_settings.SelectionBackground());
+
+            // Update the terminal core with its new Core settings
+            _terminal->UpdateSettings(_settings);
+
+            // Refresh our font with the renderer
+            _UpdateFont();
+
+            const auto width = SwapChainPanel().ActualWidth();
+            const auto height = SwapChainPanel().ActualHeight();
+            if (width != 0 && height != 0)
+            {
+                // If the font size changed, or the _swapchainPanel's size changed
+                // for any reason, we'll need to make sure to also resize the
+                // buffer. _DoResize will invalidate everything for us.
+                auto lock = _terminal->LockForWriting();
+                _DoResize(width, height);
+            }
+        }
+    }
+
+    // Method Description:
+    // - Style our UI elements based on the values in our _settings, and set up
+    //   other control-specific settings. This method will be called whenever
+    //   the settings are reloaded.
+    //   * Calls _InitializeBackgroundBrush to set up the Xaml brush responsible
+    //     for the control's background
+    //   * Calls _BackgroundColorChanged to style the background of the control
+    // - Core settings will be passed to the terminal in _InitializeTerminal
+    // Arguments:
+    // - <none>
+    // Return Value:
+    // - <none>
+    void TermControl::_ApplyUISettings()
+    {
+        _InitializeBackgroundBrush();
+
+        uint32_t bg = _settings.DefaultBackground();
+        _BackgroundColorChanged(bg);
+
+        // Apply padding as swapChainPanel's margin
+        auto newMargin = _ParseThicknessFromPadding(_settings.Padding());
+        SwapChainPanel().Margin(newMargin);
+
+        // Initialize our font information.
+        const auto fontFace = _settings.FontFace();
+        const short fontHeight = gsl::narrow_cast<short>(_settings.FontSize());
+        // The font width doesn't terribly matter, we'll only be using the
+        //      height to look it up
+        // The other params here also largely don't matter.
+        //      The family is only used to determine if the font is truetype or
+        //      not, but DX doesn't use that info at all.
+        //      The Codepage is additionally not actually used by the DX engine at all.
+        _actualFont = { fontFace, 0, 10, { 0, fontHeight }, CP_UTF8, false };
+        _desiredFont = { _actualFont };
+
+        // set TSF Foreground
+        Media::SolidColorBrush foregroundBrush{};
+        foregroundBrush.Color(ColorRefToColor(_settings.DefaultForeground()));
+        TSFInputControl().Foreground(foregroundBrush);
+        TSFInputControl().Margin(newMargin);
+
+        // Apply settings for scrollbar
+        if (_settings.ScrollState() == ScrollbarState::Hidden)
+        {
+            // In the scenario where the user has turned off the OS setting to automatically hide scrollbars, the
+            // Terminal scrollbar would still be visible; so, we need to set the control's visibility accordingly to
+            // achieve the intended effect.
+            ScrollBar().IndicatorMode(Controls::Primitives::ScrollingIndicatorMode::None);
+            ScrollBar().Visibility(Visibility::Collapsed);
+        }
+        else // (default or Visible)
+        {
+            // Default behavior
+            ScrollBar().IndicatorMode(Controls::Primitives::ScrollingIndicatorMode::MouseIndicator);
+            ScrollBar().Visibility(Visibility::Visible);
+        }
+
+        // set number of rows to scroll at a time
+        _rowsToScroll = _settings.RowsToScroll();
+    }
+
+    // Method Description:
+    // - Set up each layer's brush used to display the control's background.
+    // - Respects the settings for acrylic, background image and opacity from
+    //   _settings.
+    //   * If acrylic is not enabled, setup a solid color background, otherwise
+    //       use bgcolor as acrylic's tint
+    // - Avoids image flickering and acrylic brush redraw if settings are changed
+    //   but the appropriate brush is still in place.
+    // - Does not apply background color outside of acrylic mode;
+    //   _BackgroundColorChanged must be called to do so.
+    // Arguments:
+    // - <none>
+    // Return Value:
+    // - <none>
+    void TermControl::_InitializeBackgroundBrush()
+    {
+        if (_settings.UseAcrylic())
+        {
+            // See if we've already got an acrylic background brush
+            // to avoid the flicker when setting up a new one
+            auto acrylic = RootGrid().Background().try_as<Media::AcrylicBrush>();
+
+            // Instantiate a brush if there's not already one there
+            if (acrylic == nullptr)
+            {
+                acrylic = Media::AcrylicBrush{};
+                acrylic.BackgroundSource(Media::AcrylicBackgroundSource::HostBackdrop);
+            }
+
+            // see GH#1082: Initialize background color so we don't get a
+            // fade/flash when _BackgroundColorChanged is called
+            uint32_t color = _settings.DefaultBackground();
+            winrt::Windows::UI::Color bgColor{};
+            bgColor.R = GetRValue(color);
+            bgColor.G = GetGValue(color);
+            bgColor.B = GetBValue(color);
+            bgColor.A = 255;
+
+            acrylic.FallbackColor(bgColor);
+            acrylic.TintColor(bgColor);
+
+            // Apply brush settings
+            acrylic.TintOpacity(_settings.TintOpacity());
+
+            // Apply brush to control if it's not already there
+            if (RootGrid().Background() != acrylic)
+            {
+                RootGrid().Background(acrylic);
+            }
+        }
+        else
+        {
+            Media::SolidColorBrush solidColor{};
+            RootGrid().Background(solidColor);
+        }
+
+        if (!_settings.BackgroundImage().empty())
+        {
+            Windows::Foundation::Uri imageUri{ _settings.BackgroundImage() };
+
+            // Check if the image brush is already pointing to the image
+            // in the modified settings; if it isn't (or isn't there),
+            // set a new image source for the brush
+            auto imageSource = BackgroundImage().Source().try_as<Media::Imaging::BitmapImage>();
+
+            if (imageSource == nullptr ||
+                imageSource.UriSource() == nullptr ||
+                imageSource.UriSource().RawUri() != imageUri.RawUri())
+            {
+                // Note that BitmapImage handles the image load asynchronously,
+                // which is especially important since the image
+                // may well be both large and somewhere out on the
+                // internet.
+                Media::Imaging::BitmapImage image(imageUri);
+                BackgroundImage().Source(image);
+            }
+
+            // Apply stretch, opacity and alignment settings
+            BackgroundImage().Stretch(_settings.BackgroundImageStretchMode());
+            BackgroundImage().Opacity(_settings.BackgroundImageOpacity());
+            BackgroundImage().HorizontalAlignment(_settings.BackgroundImageHorizontalAlignment());
+            BackgroundImage().VerticalAlignment(_settings.BackgroundImageVerticalAlignment());
+        }
+        else
+        {
+            BackgroundImage().Source(nullptr);
+        }
+    }
+
+    // Method Description:
+    // - Style the background of the control with the provided background color
+    // Arguments:
+    // - color: The background color to use as a uint32 (aka DWORD COLORREF)
+    // Return Value:
+    // - <none>
+    winrt::fire_and_forget TermControl::_BackgroundColorChanged(const uint32_t color)
+    {
+        auto weakThis{ get_weak() };
+
+        co_await winrt::resume_foreground(Dispatcher());
+
+        if (auto control{ weakThis.get() })
+        {
+            const auto R = GetRValue(color);
+            const auto G = GetGValue(color);
+            const auto B = GetBValue(color);
+
+            winrt::Windows::UI::Color bgColor{};
+            bgColor.R = R;
+            bgColor.G = G;
+            bgColor.B = B;
+            bgColor.A = 255;
+
+            if (auto acrylic = RootGrid().Background().try_as<Media::AcrylicBrush>())
+            {
+                acrylic.FallbackColor(bgColor);
+                acrylic.TintColor(bgColor);
+            }
+            else if (auto solidColor = RootGrid().Background().try_as<Media::SolidColorBrush>())
+            {
+                solidColor.Color(bgColor);
+            }
+
+            // Set the default background as transparent to prevent the
+            // DX layer from overwriting the background image or acrylic effect
+            _settings.DefaultBackground(ARGB(0, R, G, B));
+        }
+    }
+
+    TermControl::~TermControl()
+    {
+        Close();
+    }
+
+    // Method Description:
+    // - Creates an automation peer for the Terminal Control, enabling accessibility on our control.
+    // Arguments:
+    // - None
+    // Return Value:
+    // - The automation peer for our control
+    Windows::UI::Xaml::Automation::Peers::AutomationPeer TermControl::OnCreateAutomationPeer()
+    try
+    {
+        if (GetUiaData())
+        {
+            // create a custom automation peer with this code pattern:
+            // (https://docs.microsoft.com/en-us/windows/uwp/design/accessibility/custom-automation-peers)
+            auto autoPeer = winrt::make_self<winrt::Microsoft::Terminal::TerminalControl::implementation::TermControlAutomationPeer>(this);
+
+            _uiaEngine = std::make_unique<::Microsoft::Console::Render::UiaEngine>(autoPeer.get());
+            _renderer->AddRenderEngine(_uiaEngine.get());
+            return *autoPeer;
+        }
+        return nullptr;
+    }
+    catch (...)
+    {
+        LOG_CAUGHT_EXCEPTION();
+        return nullptr;
+    }
+
+    ::Microsoft::Console::Types::IUiaData* TermControl::GetUiaData() const
+    {
+        return _terminal.get();
+    }
+
+    const FontInfo TermControl::GetActualFont() const
+    {
+        return _actualFont;
+    }
+
+    const Windows::UI::Xaml::Thickness TermControl::GetPadding()
+    {
+        return SwapChainPanel().Margin();
+    }
+
+    TerminalConnection::ConnectionState TermControl::ConnectionState() const
+    {
+        return _connection.State();
+    }
+
+    winrt::fire_and_forget TermControl::SwapChainChanged()
+    {
+        if (!_initializedTerminal)
+        {
+            return;
+        }
+
+        auto chain = _renderEngine->GetSwapChain();
+        auto weakThis{ get_weak() };
+
+        co_await winrt::resume_foreground(Dispatcher());
+
+        // If 'weakThis' is locked, then we can safely work with 'this'
+        if (auto control{ weakThis.get() })
+        {
+            if (_terminal)
+            {
+                auto lock = _terminal->LockForWriting();
+                auto nativePanel = SwapChainPanel().as<ISwapChainPanelNative>();
+                nativePanel->SetSwapChain(chain.Get());
+            }
+        }
+    }
+
+    winrt::fire_and_forget TermControl::_SwapChainRoutine()
+    {
+        auto chain = _renderEngine->GetSwapChain();
+        auto weakThis{ get_weak() };
+
+        co_await winrt::resume_foreground(Dispatcher());
+
+        if (auto control{ weakThis.get() })
+        {
+            if (_terminal)
+            {
+                auto lock = _terminal->LockForWriting();
+                auto nativePanel = SwapChainPanel().as<ISwapChainPanelNative>();
+                nativePanel->SetSwapChain(chain.Get());
+            }
+        }
+    }
+
+    bool TermControl::_InitializeTerminal()
+    {
+        if (_initializedTerminal)
+        {
+            return false;
+        }
+
+        const auto windowWidth = SwapChainPanel().ActualWidth(); // Width() and Height() are NaN?
+        const auto windowHeight = SwapChainPanel().ActualHeight();
+
+        if (windowWidth == 0 || windowHeight == 0)
+        {
+            return false;
+        }
+
+        _terminal = std::make_unique<::Microsoft::Terminal::Core::Terminal>();
+
+        // First create the render thread.
+        // Then stash a local pointer to the render thread so we can initialize it and enable it
+        // to paint itself *after* we hand off its ownership to the renderer.
+        // We split up construction and initialization of the render thread object this way
+        // because the renderer and render thread have circular references to each other.
+        auto renderThread = std::make_unique<::Microsoft::Console::Render::RenderThread>();
+        auto* const localPointerToThread = renderThread.get();
+
+        // Now create the renderer and initialize the render thread.
+        _renderer = std::make_unique<::Microsoft::Console::Render::Renderer>(_terminal.get(), nullptr, 0, std::move(renderThread));
+        ::Microsoft::Console::Render::IRenderTarget& renderTarget = *_renderer;
+
+        THROW_IF_FAILED(localPointerToThread->Initialize(_renderer.get()));
+
+        // Set up the DX Engine
+        auto dxEngine = std::make_unique<::Microsoft::Console::Render::DxEngine>();
+        _renderer->AddRenderEngine(dxEngine.get());
+
+        // Initialize our font with the renderer
+        // We don't have to care about DPI. We'll get a change message immediately if it's not 96
+        // and react accordingly.
+        _UpdateFont(true);
+
+        const COORD windowSize{ static_cast<short>(windowWidth), static_cast<short>(windowHeight) };
+
+        // Fist set up the dx engine with the window size in pixels.
+        // Then, using the font, get the number of characters that can fit.
+        // Resize our terminal connection to match that size, and initialize the terminal with that size.
+        const auto viewInPixels = Viewport::FromDimensions({ 0, 0 }, windowSize);
+        THROW_IF_FAILED(dxEngine->SetWindowSize({ viewInPixels.Width(), viewInPixels.Height() }));
+
+        // Update DxEngine's SelectionBackground
+        dxEngine->SetSelectionBackground(_settings.SelectionBackground());
+
+        const auto vp = dxEngine->GetViewportInCharacters(viewInPixels);
+        const auto width = vp.Width();
+        const auto height = vp.Height();
+        _connection.Resize(height, width);
+
+        // Override the default width and height to match the size of the swapChainPanel
+        _settings.InitialCols(width);
+        _settings.InitialRows(height);
+
+        _terminal->CreateFromSettings(_settings, renderTarget);
+
+        // Tell the DX Engine to notify us when the swap chain changes.
+        dxEngine->SetCallback(std::bind(&TermControl::SwapChainChanged, this));
+
+        // TODO:GH#3927 - Make it possible to hot-reload this setting. Right
+        // here, the setting will only be used when the Terminal is initialized.
+        dxEngine->SetRetroTerminalEffects(_settings.RetroTerminalEffect());
+
+        // TODO:GH#3927 - hot-reload this one too
+        // Update DxEngine's AntialiasingMode
+        switch (_settings.AntialiasingMode())
+        {
+        case TextAntialiasingMode::Cleartype:
+            dxEngine->SetAntialiasingMode(D2D1_TEXT_ANTIALIAS_MODE_CLEARTYPE);
+            break;
+        case TextAntialiasingMode::Aliased:
+            dxEngine->SetAntialiasingMode(D2D1_TEXT_ANTIALIAS_MODE_ALIASED);
+            break;
+        case TextAntialiasingMode::Grayscale:
+        default:
+            dxEngine->SetAntialiasingMode(D2D1_TEXT_ANTIALIAS_MODE_GRAYSCALE);
+            break;
+        }
+
+        THROW_IF_FAILED(dxEngine->Enable());
+        _renderEngine = std::move(dxEngine);
+
+        // This event is explicitly revoked in the destructor: does not need weak_ref
+        auto onReceiveOutputFn = [this](const hstring str) {
+            _terminal->Write(str);
+        };
+        _connectionOutputEventToken = _connection.TerminalOutput(onReceiveOutputFn);
+
+        auto inputFn = std::bind(&TermControl::_SendInputToConnection, this, std::placeholders::_1);
+        _terminal->SetWriteInputCallback(inputFn);
+        _terminal->SetMouseModeChangedCallback([weakThis = get_weak()]() {
+            if (auto strongThis{ weakThis.get() })
+            {
+                strongThis->_TerminalMouseModeChanged();
+            }
+        });
+
+        _SwapChainRoutine();
+
+        // Set up the height of the ScrollViewer and the grid we're using to fake our scrolling height
+        auto bottom = _terminal->GetViewport().BottomExclusive();
+        auto bufferHeight = bottom;
+
+        ScrollBar().Maximum(bufferHeight - bufferHeight);
+        ScrollBar().Minimum(0);
+        ScrollBar().Value(0);
+        ScrollBar().ViewportSize(bufferHeight);
+
+        localPointerToThread->EnablePainting();
+
+        auto pfnTitleChanged = std::bind(&TermControl::_TerminalTitleChanged, this, std::placeholders::_1);
+        _terminal->SetTitleChangedCallback(pfnTitleChanged);
+
+        auto pfnBackgroundColorChanged = std::bind(&TermControl::_BackgroundColorChanged, this, std::placeholders::_1);
+        _terminal->SetBackgroundCallback(pfnBackgroundColorChanged);
+
+        auto pfnScrollPositionChanged = std::bind(&TermControl::_TerminalScrollPositionChanged, this, std::placeholders::_1, std::placeholders::_2, std::placeholders::_3);
+        _terminal->SetScrollPositionChangedCallback(pfnScrollPositionChanged);
+
+        static constexpr auto AutoScrollUpdateInterval = std::chrono::microseconds(static_cast<int>(1.0 / 30.0 * 1000000));
+        _autoScrollTimer.Interval(AutoScrollUpdateInterval);
+        _autoScrollTimer.Tick({ get_weak(), &TermControl::_UpdateAutoScroll });
+
+        // Set up blinking cursor
+        int blinkTime = GetCaretBlinkTime();
+        if (blinkTime != INFINITE)
+        {
+            // Create a timer
+            _cursorTimer = std::make_optional(DispatcherTimer());
+            _cursorTimer.value().Interval(std::chrono::milliseconds(blinkTime));
+            _cursorTimer.value().Tick({ get_weak(), &TermControl::_BlinkCursor });
+            _cursorTimer.value().Start();
+        }
+        else
+        {
+            // The user has disabled cursor blinking
+            _cursorTimer = std::nullopt;
+        }
+
+        // import value from WinUser (convert from milli-seconds to micro-seconds)
+        _multiClickTimer = GetDoubleClickTime() * 1000;
+
+        // Focus the control here. If we do it during control initialization, then
+        //      focus won't actually get passed to us. I believe this is because
+        //      we're not technically a part of the UI tree yet, so focusing us
+        //      becomes a no-op.
+        this->Focus(FocusState::Programmatic);
+
+        _connection.Start();
+        _initializedTerminal = true;
+        _InitializedHandlers(*this, nullptr);
+        return true;
+    }
+
+    void TermControl::_CharacterHandler(winrt::Windows::Foundation::IInspectable const& /*sender*/,
+                                        Input::CharacterReceivedRoutedEventArgs const& e)
+    {
+        if (_closing)
+        {
+            return;
+        }
+
+        const auto ch = e.Character();
+
+        const bool handled = _terminal->SendCharEvent(ch);
+        e.Handled(handled);
+    }
+
+    // Method Description:
+    // - Manually generate an F7 event into the key bindings or terminal.
+    //   This is required as part of GH#638.
+    // Return value:
+    // - Whether F7 was handled.
+    bool TermControl::OnF7Pressed()
+    {
+        bool handled{ false };
+        auto bindings{ _settings.KeyBindings() };
+
+        const auto modifiers{ _GetPressedModifierKeys() };
+
+        if (bindings)
+        {
+            handled = bindings.TryKeyChord({
+                modifiers.IsCtrlPressed(),
+                modifiers.IsAltPressed(),
+                modifiers.IsShiftPressed(),
+                VK_F7,
+            });
+        }
+
+        if (!handled)
+        {
+            // _TrySendKeyEvent pretends it didn't handle F7 for some unknown reason.
+            (void)_TrySendKeyEvent(VK_F7, 0, modifiers);
+            handled = true;
+        }
+
+        return handled;
+    }
+
+    void TermControl::_KeyDownHandler(winrt::Windows::Foundation::IInspectable const& /*sender*/,
+                                      Input::KeyRoutedEventArgs const& e)
+    {
+        // If the current focused element is a child element of searchbox,
+        // we do not send this event up to terminal
+        if (_searchBox && _searchBox->ContainsFocus())
+        {
+            return;
+        }
+
+        // mark event as handled and do nothing if...
+        //   - closing
+        //   - key modifier is pressed
+        // NOTE: for key combos like CTRL + C, two events are fired (one for CTRL, one for 'C'). We care about the 'C' event and then check for key modifiers below.
+        if (_closing ||
+            e.OriginalKey() == VirtualKey::Control ||
+            e.OriginalKey() == VirtualKey::Shift ||
+            e.OriginalKey() == VirtualKey::Menu ||
+            e.OriginalKey() == VirtualKey::LeftWindows ||
+            e.OriginalKey() == VirtualKey::RightWindows)
+
+        {
+            if (!_closing && e.OriginalKey() == VirtualKey::Shift)
+            {
+                // If the user presses or releases shift, check whether we're in mouse mode and the cursor needs updating
+                _TerminalMouseModeChanged();
+            }
+            e.Handled(true);
+            return;
+        }
+
+        const auto modifiers = _GetPressedModifierKeys();
+        const auto vkey = gsl::narrow_cast<WORD>(e.OriginalKey());
+        const auto scanCode = gsl::narrow_cast<WORD>(e.KeyStatus().ScanCode);
+        bool handled = false;
+
+        // Alt-Numpad# input will send us a character once the user releases Alt, so we should be ignoring the individual keydowns.
+        // The character will be sent through the TSFInputControl.
+        // See GH#1401 for more details
+        if (modifiers.IsAltPressed() && (e.OriginalKey() >= VirtualKey::NumberPad0 && e.OriginalKey() <= VirtualKey::NumberPad9))
+
+        {
+            e.Handled(true);
+            return;
+        }
+
+        // GH#2235: Terminal::Settings hasn't been modified to differentiate between AltGr and Ctrl+Alt yet.
+        // -> Don't check for key bindings if this is an AltGr key combination.
+        if (!modifiers.IsAltGrPressed())
+        {
+            auto bindings = _settings.KeyBindings();
+            if (bindings)
+            {
+                handled = bindings.TryKeyChord({
+                    modifiers.IsCtrlPressed(),
+                    modifiers.IsAltPressed(),
+                    modifiers.IsShiftPressed(),
+                    vkey,
+                });
+            }
+        }
+
+        if (!handled)
+        {
+            handled = _TrySendKeyEvent(vkey, scanCode, modifiers);
+        }
+
+        // Manually prevent keyboard navigation with tab. We want to send tab to
+        // the terminal, and we don't want to be able to escape focus of the
+        // control with tab.
+        if (e.OriginalKey() == VirtualKey::Tab)
+        {
+            handled = true;
+        }
+
+        e.Handled(handled);
+    }
+
+    void TermControl::_KeyUpHandler(winrt::Windows::Foundation::IInspectable const& /*sender*/,
+                                    Input::KeyRoutedEventArgs const& e)
+    {
+        // If the current focused element is a child element of searchbox,
+        // we do not send this event up to terminal
+        if (_searchBox && _searchBox->ContainsFocus())
+        {
+            return;
+        }
+
+        if (!_closing && e.OriginalKey() == VirtualKey::Shift)
+        {
+            // If the user presses or releases shift, check whether we're in mouse mode and the cursor needs updating
+            _TerminalMouseModeChanged();
+        }
+    }
+
+    // Method Description:
+    // - Send this particular key event to the terminal.
+    //   See Terminal::SendKeyEvent for more information.
+    // - Clears the current selection.
+    // - Makes the cursor briefly visible during typing.
+    // Arguments:
+    // - vkey: The vkey of the key pressed.
+    // - states: The Microsoft::Terminal::Core::ControlKeyStates representing the modifier key states.
+    bool TermControl::_TrySendKeyEvent(const WORD vkey, const WORD scanCode, const ControlKeyStates modifiers)
+    {
+        // When there is a selection active, escape should clear it and NOT flow through
+        // to the terminal. With any other keypress, it should clear the selection AND
+        // flow through to the terminal.
+        if (_terminal->IsSelectionActive())
+        {
+            _terminal->ClearSelection();
+            _renderer->TriggerSelection();
+
+            if (vkey == VK_ESCAPE)
+            {
+                return true;
+            }
+        }
+
+        if (vkey == VK_ESCAPE ||
+            vkey == VK_RETURN)
+        {
+            TSFInputControl().ClearBuffer();
+        }
+
+        // If the terminal translated the key, mark the event as handled.
+        // This will prevent the system from trying to get the character out
+        // of it and sending us a CharacterReceived event.
+        const auto handled = vkey ? _terminal->SendKeyEvent(vkey, scanCode, modifiers) : true;
+
+        if (_cursorTimer.has_value())
+        {
+            // Manually show the cursor when a key is pressed. Restarting
+            // the timer prevents flickering.
+            _terminal->SetCursorOn(true);
+            _cursorTimer.value().Start();
+        }
+
+        return handled;
+    }
+
+    // Method Description:
+    // - handle a tap event by taking focus
+    // Arguments:
+    // - sender: the XAML element responding to the tap event
+    // - args: event data
+    void TermControl::_TappedHandler(const IInspectable& /*sender*/, const TappedRoutedEventArgs& e)
+    {
+        Focus(FocusState::Pointer);
+        e.Handled(true);
+    }
+
+    // Method Description:
+    // - Send this particular mouse event to the terminal.
+    //   See Terminal::SendMouseEvent for more information.
+    // Arguments:
+    // - point: the PointerPoint object representing a mouse event from our XAML input handler
+    bool TermControl::_TrySendMouseEvent(Windows::UI::Input::PointerPoint const& point)
+    {
+        const auto props = point.Properties();
+
+        // Get the terminal position relative to the viewport
+        const auto terminalPosition = _GetTerminalPosition(point.Position());
+
+        // Which mouse button changed state (and how)
+        unsigned int uiButton{};
+        switch (props.PointerUpdateKind())
+        {
+        case PointerUpdateKind::LeftButtonPressed:
+            uiButton = WM_LBUTTONDOWN;
+            break;
+        case PointerUpdateKind::LeftButtonReleased:
+            uiButton = WM_LBUTTONUP;
+            break;
+        case PointerUpdateKind::MiddleButtonPressed:
+            uiButton = WM_MBUTTONDOWN;
+            break;
+        case PointerUpdateKind::MiddleButtonReleased:
+            uiButton = WM_MBUTTONUP;
+            break;
+        case PointerUpdateKind::RightButtonPressed:
+            uiButton = WM_RBUTTONDOWN;
+            break;
+        case PointerUpdateKind::RightButtonReleased:
+            uiButton = WM_RBUTTONUP;
+            break;
+        default:
+            uiButton = WM_MOUSEMOVE;
+        }
+
+        // Mouse wheel data
+        const short sWheelDelta = ::base::saturated_cast<short>(props.MouseWheelDelta());
+        if (sWheelDelta != 0 && !props.IsHorizontalMouseWheel())
+        {
+            // if we have a mouse wheel delta and it wasn't a horizontal wheel motion
+            uiButton = WM_MOUSEWHEEL;
+        }
+
+        const auto modifiers = _GetPressedModifierKeys();
+        return _terminal->SendMouseEvent(terminalPosition, uiButton, modifiers, sWheelDelta);
+    }
+
+    // Method Description:
+    // - Checks if we can send vt mouse input.
+    // Arguments:
+    // - point: the PointerPoint object representing a mouse event from our XAML input handler
+    bool TermControl::_CanSendVTMouseInput()
+    {
+        // If the user is holding down Shift, suppress mouse events
+        // TODO GH#4875: disable/customize this functionality
+        const auto modifiers = _GetPressedModifierKeys();
+        if (modifiers.IsShiftPressed())
+        {
+            return false;
+        }
+        return _terminal->IsTrackingMouseInput();
+    }
+
+    // Method Description:
+    // - Handles changes in mouse mode state
+    winrt::fire_and_forget TermControl::_TerminalMouseModeChanged()
+    {
+        co_await Dispatcher();
+        if (_oldCursor) // if we have an active cursor transition
+        {
+            auto coreWindow = Window::Current().CoreWindow();
+            coreWindow.PointerCursor(_CanSendVTMouseInput() ? _pointerCursor : _textCursor);
+        }
+    }
+
+    // Method Description:
+    // - handle a mouse click event. Begin selection process.
+    // Arguments:
+    // - sender: the XAML element responding to the pointer input
+    // - args: event data
+    void TermControl::_PointerPressedHandler(Windows::Foundation::IInspectable const& sender,
+                                             Input::PointerRoutedEventArgs const& args)
+    {
+        _CapturePointer(sender, args);
+
+        const auto ptr = args.Pointer();
+        const auto point = args.GetCurrentPoint(*this);
+
+        // We also TryShow in GotFocusHandler, but this call is specifically
+        // for the case where the Terminal is in focus but the user closed the
+        // on-screen keyboard. This lets the user simply tap on the terminal
+        // again to bring it up.
+        InputPane::GetForCurrentView().TryShow();
+
+        if (!_focused)
+        {
+            Focus(FocusState::Pointer);
+        }
+
+        if (ptr.PointerDeviceType() == Windows::Devices::Input::PointerDeviceType::Mouse || ptr.PointerDeviceType() == Windows::Devices::Input::PointerDeviceType::Pen)
+        {
+            const auto modifiers = static_cast<uint32_t>(args.KeyModifiers());
+            // static_cast to a uint32_t because we can't use the WI_IsFlagSet
+            // macro directly with a VirtualKeyModifiers
+            const auto altEnabled = WI_IsFlagSet(modifiers, static_cast<uint32_t>(VirtualKeyModifiers::Menu));
+            const auto shiftEnabled = WI_IsFlagSet(modifiers, static_cast<uint32_t>(VirtualKeyModifiers::Shift));
+
+            if (_CanSendVTMouseInput())
+            {
+                _TrySendMouseEvent(point);
+                args.Handled(true);
+                return;
+            }
+
+            if (point.Properties().IsLeftButtonPressed())
+            {
+                const auto cursorPosition = point.Position();
+                const auto terminalPosition = _GetTerminalPosition(cursorPosition);
+
+                // handle ALT key
+                _terminal->SetBlockSelection(altEnabled);
+
+                auto clickCount = _NumberOfClicks(cursorPosition, point.Timestamp());
+
+                // This formula enables the number of clicks to cycle properly between single-, double-, and triple-click.
+                // To increase the number of acceptable click states, simply increment MAX_CLICK_COUNT and add another if-statement
+                const unsigned int MAX_CLICK_COUNT = 3;
+                const auto multiClickMapper = clickCount > MAX_CLICK_COUNT ? ((clickCount + MAX_CLICK_COUNT - 1) % MAX_CLICK_COUNT) + 1 : clickCount;
+
+                if (multiClickMapper == 3)
+                {
+                    _terminal->MultiClickSelection(terminalPosition, ::Terminal::SelectionExpansionMode::Line);
+                    _selectionNeedsToBeCopied = true;
+                }
+                else if (multiClickMapper == 2)
+                {
+                    _terminal->MultiClickSelection(terminalPosition, ::Terminal::SelectionExpansionMode::Word);
+                    _selectionNeedsToBeCopied = true;
+                }
+                else
+                {
+                    if (shiftEnabled && _terminal->IsSelectionActive())
+                    {
+                        _terminal->SetSelectionEnd(terminalPosition, ::Terminal::SelectionExpansionMode::Cell);
+                        _selectionNeedsToBeCopied = true;
+                    }
+                    else
+                    {
+                        // A single click down resets the selection and begins a new one.
+                        _terminal->ClearSelection();
+                        _singleClickTouchdownPos = cursorPosition;
+                        _selectionNeedsToBeCopied = false; // there's no selection, so there's nothing to update
+                    }
+
+                    _lastMouseClickTimestamp = point.Timestamp();
+                    _lastMouseClickPos = cursorPosition;
+                }
+                _renderer->TriggerSelection();
+            }
+            else if (point.Properties().IsRightButtonPressed())
+            {
+                // CopyOnSelect right click always pastes
+                if (_settings.CopyOnSelect() || !_terminal->IsSelectionActive())
+                {
+                    PasteTextFromClipboard();
+                }
+                else
+                {
+                    CopySelectionToClipboard(shiftEnabled);
+                }
+            }
+        }
+        else if (ptr.PointerDeviceType() == Windows::Devices::Input::PointerDeviceType::Touch)
+        {
+            const auto contactRect = point.Properties().ContactRect();
+            // Set our touch rect, to start a pan.
+            _touchAnchor = winrt::Windows::Foundation::Point{ contactRect.X, contactRect.Y };
+        }
+
+        args.Handled(true);
+    }
+
+    // Method Description:
+    // - handle a mouse moved event. Specifically handling mouse drag to update selection process.
+    // Arguments:
+    // - sender: not used
+    // - args: event data
+    void TermControl::_PointerMovedHandler(Windows::Foundation::IInspectable const& /*sender*/,
+                                           Input::PointerRoutedEventArgs const& args)
+    {
+        const auto ptr = args.Pointer();
+        const auto point = args.GetCurrentPoint(*this);
+
+        if (!_focused)
+        {
+            args.Handled(true);
+            return;
+        }
+
+        if (ptr.PointerDeviceType() == Windows::Devices::Input::PointerDeviceType::Mouse || ptr.PointerDeviceType() == Windows::Devices::Input::PointerDeviceType::Pen)
+        {
+            if (_CanSendVTMouseInput())
+            {
+                _TrySendMouseEvent(point);
+                args.Handled(true);
+                return;
+            }
+
+            if (point.Properties().IsLeftButtonPressed())
+            {
+                const auto cursorPosition = point.Position();
+
+                if (_singleClickTouchdownPos)
+                {
+                    // Figure out if the user's moved a quarter of a cell's smaller axis away from the clickdown point
+                    auto& touchdownPoint{ *_singleClickTouchdownPos };
+                    auto distance{ std::sqrtf(std::powf(cursorPosition.X - touchdownPoint.X, 2) + std::powf(cursorPosition.Y - touchdownPoint.Y, 2)) };
+                    const auto fontSize{ _actualFont.GetSize() };
+                    if (distance >= (std::min(fontSize.X, fontSize.Y) / 4.f))
+                    {
+                        _terminal->SetSelectionAnchor(_GetTerminalPosition(touchdownPoint));
+                        // stop tracking the touchdown point
+                        _singleClickTouchdownPos = std::nullopt;
+                    }
+                }
+
+                _SetEndSelectionPointAtCursor(cursorPosition);
+
+                const double cursorBelowBottomDist = cursorPosition.Y - SwapChainPanel().Margin().Top - SwapChainPanel().ActualHeight();
+                const double cursorAboveTopDist = -1 * cursorPosition.Y + SwapChainPanel().Margin().Top;
+
+                constexpr double MinAutoScrollDist = 2.0; // Arbitrary value
+                double newAutoScrollVelocity = 0.0;
+                if (cursorBelowBottomDist > MinAutoScrollDist)
+                {
+                    newAutoScrollVelocity = _GetAutoScrollSpeed(cursorBelowBottomDist);
+                }
+                else if (cursorAboveTopDist > MinAutoScrollDist)
+                {
+                    newAutoScrollVelocity = -1.0 * _GetAutoScrollSpeed(cursorAboveTopDist);
+                }
+
+                if (newAutoScrollVelocity != 0)
+                {
+                    _TryStartAutoScroll(point, newAutoScrollVelocity);
+                }
+                else
+                {
+                    _TryStopAutoScroll(ptr.PointerId());
+                }
+            }
+        }
+        else if (ptr.PointerDeviceType() == Windows::Devices::Input::PointerDeviceType::Touch && _touchAnchor)
+        {
+            const auto contactRect = point.Properties().ContactRect();
+            winrt::Windows::Foundation::Point newTouchPoint{ contactRect.X, contactRect.Y };
+            const auto anchor = _touchAnchor.value();
+
+            // Get the difference between the point we've dragged to and the start of the touch.
+            const float fontHeight = float(_actualFont.GetSize().Y);
+
+            const float dy = newTouchPoint.Y - anchor.Y;
+
+            // Start viewport scroll after we've moved more than a half row of text
+            if (std::abs(dy) > (fontHeight / 2.0f))
+            {
+                // Multiply by -1, because moving the touch point down will
+                // create a positive delta, but we want the viewport to move up,
+                // so we'll need a negative scroll amount (and the inverse for
+                // panning down)
+                const float numRows = -1.0f * (dy / fontHeight);
+
+                const auto currentOffset = ::base::ClampedNumeric<double>(ScrollBar().Value());
+                const auto newValue = numRows + currentOffset;
+
+                ScrollBar().Value(newValue);
+
+                // Use this point as our new scroll anchor.
+                _touchAnchor = newTouchPoint;
+            }
+        }
+        args.Handled(true);
+    }
+
+    // Method Description:
+    // - Event handler for the PointerReleased event. We use this to de-anchor
+    //   touch events, to stop scrolling via touch.
+    // Arguments:
+    // - sender: the XAML element responding to the pointer input
+    // - args: event data
+    void TermControl::_PointerReleasedHandler(Windows::Foundation::IInspectable const& sender,
+                                              Input::PointerRoutedEventArgs const& args)
+    {
+        const auto ptr = args.Pointer();
+        const auto point = args.GetCurrentPoint(*this);
+
+        _ReleasePointerCapture(sender, args);
+
+        if (ptr.PointerDeviceType() == Windows::Devices::Input::PointerDeviceType::Mouse || ptr.PointerDeviceType() == Windows::Devices::Input::PointerDeviceType::Pen)
+        {
+            if (_CanSendVTMouseInput())
+            {
+                _TrySendMouseEvent(point);
+                args.Handled(true);
+                return;
+            }
+
+            // Only a left click release when copy on select is active should perform a copy.
+            // Right clicks and middle clicks should not need to do anything when released.
+            if (_settings.CopyOnSelect() && point.Properties().PointerUpdateKind() == Windows::UI::Input::PointerUpdateKind::LeftButtonReleased)
+            {
+                const auto modifiers = static_cast<uint32_t>(args.KeyModifiers());
+                // static_cast to a uint32_t because we can't use the WI_IsFlagSet
+                // macro directly with a VirtualKeyModifiers
+                const auto shiftEnabled = WI_IsFlagSet(modifiers, static_cast<uint32_t>(VirtualKeyModifiers::Shift));
+
+                if (_selectionNeedsToBeCopied)
+                {
+                    CopySelectionToClipboard(shiftEnabled);
+                }
+            }
+        }
+        else if (ptr.PointerDeviceType() == Windows::Devices::Input::PointerDeviceType::Touch)
+        {
+            _touchAnchor = std::nullopt;
+        }
+
+        _singleClickTouchdownPos = std::nullopt;
+
+        _TryStopAutoScroll(ptr.PointerId());
+
+        args.Handled(true);
+    }
+
+    // Method Description:
+    // - Event handler for the PointerEntered event. We use this for cursor manipulation.
+    // Arguments:
+    // - sender: the XAML element responding to the pointer input
+    // - args: event data
+    void TermControl::_PointerEnteredHandler(Windows::Foundation::IInspectable const& /*sender*/,
+                                             Input::PointerRoutedEventArgs const& /*args*/)
+    {
+        if (_closing)
+        {
+            return;
+        }
+
+        auto coreWindow = Window::Current().CoreWindow();
+        _oldCursor = coreWindow.PointerCursor();
+
+        if (_terminal->IsTrackingMouseInput())
+        {
+            return;
+        }
+
+        coreWindow.PointerCursor(_textCursor);
+    }
+
+    // Method Description:
+    // - Event handler for the PointerExited event. We use this for cursor manipulation.
+    // Arguments:
+    // - sender: the XAML element responding to the pointer input
+    // - args: event data
+    void TermControl::_PointerExitedHandler(Windows::Foundation::IInspectable const& /*sender*/,
+                                            Input::PointerRoutedEventArgs const& /*args*/)
+    {
+        if (auto oldCursor{ std::exchange(_oldCursor, std::nullopt) })
+        {
+            auto coreWindow = Window::Current().CoreWindow();
+            coreWindow.PointerCursor(*oldCursor);
+        }
+    }
+
+    // Method Description:
+    // - Event handler for the PointerWheelChanged event. This is raised in
+    //   response to mouse wheel changes. Depending upon what modifier keys are
+    //   pressed, different actions will take place.
+    // Arguments:
+    // - args: the event args containing information about t`he mouse wheel event.
+    void TermControl::_MouseWheelHandler(Windows::Foundation::IInspectable const& /*sender*/,
+                                         Input::PointerRoutedEventArgs const& args)
+    {
+        const auto point = args.GetCurrentPoint(*this);
+
+        if (_CanSendVTMouseInput())
+        {
+            _TrySendMouseEvent(point);
+            args.Handled(true);
+            return;
+        }
+
+        const auto delta = point.Properties().MouseWheelDelta();
+
+        // Get the state of the Ctrl & Shift keys
+        // static_cast to a uint32_t because we can't use the WI_IsFlagSet macro
+        // directly with a VirtualKeyModifiers
+        const auto modifiers = static_cast<uint32_t>(args.KeyModifiers());
+        const auto ctrlPressed = WI_IsFlagSet(modifiers, static_cast<uint32_t>(VirtualKeyModifiers::Control));
+        const auto shiftPressed = WI_IsFlagSet(modifiers, static_cast<uint32_t>(VirtualKeyModifiers::Shift));
+
+        if (ctrlPressed && shiftPressed)
+        {
+            _MouseTransparencyHandler(delta);
+        }
+        else if (ctrlPressed)
+        {
+            _MouseZoomHandler(delta);
+        }
+        else
+        {
+            _MouseScrollHandler(delta, point);
+        }
+    }
+
+    // Method Description:
+    // - Adjust the opacity of the acrylic background in response to a mouse
+    //   scrolling event.
+    // Arguments:
+    // - mouseDelta: the mouse wheel delta that triggered this event.
+    void TermControl::_MouseTransparencyHandler(const double mouseDelta)
+    {
+        // Transparency is on a scale of [0.0,1.0], so only increment by .01.
+        const auto effectiveDelta = mouseDelta < 0 ? -.01 : .01;
+
+        if (_settings.UseAcrylic())
+        {
+            try
+            {
+                auto acrylicBrush = RootGrid().Background().as<Media::AcrylicBrush>();
+                acrylicBrush.TintOpacity(acrylicBrush.TintOpacity() + effectiveDelta);
+                if (acrylicBrush.TintOpacity() == 1.0)
+                {
+                    _settings.UseAcrylic(false);
+                    _InitializeBackgroundBrush();
+                    uint32_t bg = _settings.DefaultBackground();
+                    _BackgroundColorChanged(bg);
+                }
+            }
+            CATCH_LOG();
+        }
+        else if (mouseDelta < 0)
+        {
+            _settings.UseAcrylic(true);
+
+            //Setting initial opacity set to 1 to ensure smooth transition to acrylic during mouse scroll
+            _settings.TintOpacity(1.0);
+            _InitializeBackgroundBrush();
+        }
+    }
+
+    // Method Description:
+    // - Adjust the font size of the terminal in response to a mouse scrolling
+    //   event.
+    // Arguments:
+    // - mouseDelta: the mouse wheel delta that triggered this event.
+    void TermControl::_MouseZoomHandler(const double mouseDelta)
+    {
+        const auto fontDelta = mouseDelta < 0 ? -1 : 1;
+        AdjustFontSize(fontDelta);
+    }
+
+    // Method Description:
+    // - Reset the font size of the terminal to its default size.
+    // Arguments:
+    // - none
+    void TermControl::ResetFontSize()
+    {
+        _SetFontSize(_settings.FontSize());
+    }
+
+    // Method Description:
+    // - Adjust the font size of the terminal control.
+    // Arguments:
+    // - fontSizeDelta: The amount to increase or decrease the font size by.
+    void TermControl::AdjustFontSize(int fontSizeDelta)
+    {
+        const auto newSize = _desiredFont.GetEngineSize().Y + fontSizeDelta;
+        _SetFontSize(newSize);
+    }
+
+    // Method Description:
+    // - Scroll the visible viewport in response to a mouse wheel event.
+    // Arguments:
+    // - mouseDelta: the mouse wheel delta that triggered this event.
+    void TermControl::_MouseScrollHandler(const double mouseDelta, Windows::UI::Input::PointerPoint const& pointerPoint)
+    {
+        const auto currentOffset = ScrollBar().Value();
+
+        // negative = down, positive = up
+        // However, for us, the signs are flipped.
+        const auto rowDelta = mouseDelta / (-1.0 * WHEEL_DELTA);
+
+        // With one of the precision mouses, one click is always a multiple of 120,
+        // but the "smooth scrolling" mode results in non-int values
+
+        double newValue = (_rowsToScroll * rowDelta) + (currentOffset);
+
+        // The scroll bar's ValueChanged handler will actually move the viewport
+        //      for us.
+        ScrollBar().Value(newValue);
+
+        if (_terminal->IsSelectionActive() && pointerPoint.Properties().IsLeftButtonPressed())
+        {
+            // If user is mouse selecting and scrolls, they then point at new character.
+            //      Make sure selection reflects that immediately.
+            _SetEndSelectionPointAtCursor(pointerPoint.Position());
+        }
+    }
+
+    void TermControl::_ScrollbarChangeHandler(Windows::Foundation::IInspectable const& /*sender*/,
+                                              Controls::Primitives::RangeBaseValueChangedEventArgs const& args)
+    {
+        if (_isTerminalInitiatedScroll)
+        {
+            return;
+        }
+
+        const auto newValue = static_cast<int>(args.NewValue());
+
+        // This is a scroll event that wasn't initiated by the terminal
+        //      itself - it was initiated by the mouse wheel, or the scrollbar.
+        _terminal->UserScrollViewport(newValue);
+
+        // We've just told the terminal to update its viewport to reflect the
+        // new scroll value so the scroll bar matches the viewport now.
+        _willUpdateScrollBarToMatchViewport.store(false);
+    }
+
+    // Method Description:
+    // - captures the pointer so that none of the other XAML elements respond to pointer events
+    // Arguments:
+    // - sender: XAML element that is interacting with pointer
+    // - args: pointer data (i.e.: mouse, touch)
+    // Return Value:
+    // - true if we successfully capture the pointer, false otherwise.
+    bool TermControl::_CapturePointer(Windows::Foundation::IInspectable const& sender, Windows::UI::Xaml::Input::PointerRoutedEventArgs const& args)
+    {
+        IUIElement uielem;
+        if (sender.try_as(uielem))
+        {
+            uielem.CapturePointer(args.Pointer());
+            return true;
+        }
+        return false;
+    }
+
+    // Method Description:
+    // - releases the captured pointer because we're done responding to XAML pointer events
+    // Arguments:
+    // - sender: XAML element that is interacting with pointer
+    // - args: pointer data (i.e.: mouse, touch)
+    // Return Value:
+    // - true if we release capture of the pointer, false otherwise.
+    bool TermControl::_ReleasePointerCapture(Windows::Foundation::IInspectable const& sender, Windows::UI::Xaml::Input::PointerRoutedEventArgs const& args)
+    {
+        IUIElement uielem;
+        if (sender.try_as(uielem))
+        {
+            uielem.ReleasePointerCapture(args.Pointer());
+            return true;
+        }
+        return false;
+    }
+
+    // Method Description:
+    // - Starts new pointer related auto scroll behavior, or continues existing one.
+    //      Does nothing when there is already auto scroll associated with another pointer.
+    // Arguments:
+    // - pointerPoint: info about pointer that causes auto scroll. Pointer's position
+    //      is later used to update selection.
+    // - scrollVelocity: target velocity of scrolling in characters / sec
+    void TermControl::_TryStartAutoScroll(Windows::UI::Input::PointerPoint const& pointerPoint, const double scrollVelocity)
+    {
+        // Allow only one pointer at the time
+        if (!_autoScrollingPointerPoint.has_value() || _autoScrollingPointerPoint.value().PointerId() == pointerPoint.PointerId())
+        {
+            _autoScrollingPointerPoint = pointerPoint;
+            _autoScrollVelocity = scrollVelocity;
+
+            // If this is first time the auto scroll update is about to be called,
+            //      kick-start it by initializing its time delta as if it started now
+            if (!_lastAutoScrollUpdateTime.has_value())
+            {
+                _lastAutoScrollUpdateTime = std::chrono::high_resolution_clock::now();
+            }
+
+            // Apparently this check is not necessary but greatly improves performance
+            if (!_autoScrollTimer.IsEnabled())
+            {
+                _autoScrollTimer.Start();
+            }
+        }
+    }
+
+    // Method Description:
+    // - Stops auto scroll if it's active and is associated with supplied pointer id.
+    // Arguments:
+    // - pointerId: id of pointer for which to stop auto scroll
+    void TermControl::_TryStopAutoScroll(const uint32_t pointerId)
+    {
+        if (_autoScrollingPointerPoint.has_value() && pointerId == _autoScrollingPointerPoint.value().PointerId())
+        {
+            _autoScrollingPointerPoint = std::nullopt;
+            _autoScrollVelocity = 0;
+            _lastAutoScrollUpdateTime = std::nullopt;
+
+            // Apparently this check is not necessary but greatly improves performance
+            if (_autoScrollTimer.IsEnabled())
+            {
+                _autoScrollTimer.Stop();
+            }
+        }
+    }
+
+    // Method Description:
+    // - Called continuously to gradually scroll viewport when user is
+    //      mouse selecting outside it (to 'follow' the cursor).
+    // Arguments:
+    // - none
+    void TermControl::_UpdateAutoScroll(Windows::Foundation::IInspectable const& /* sender */,
+                                        Windows::Foundation::IInspectable const& /* e */)
+    {
+        if (_autoScrollVelocity != 0)
+        {
+            const auto timeNow = std::chrono::high_resolution_clock::now();
+
+            if (_lastAutoScrollUpdateTime.has_value())
+            {
+                static constexpr double microSecPerSec = 1000000.0;
+                const double deltaTime = std::chrono::duration_cast<std::chrono::microseconds>(timeNow - _lastAutoScrollUpdateTime.value()).count() / microSecPerSec;
+                ScrollBar().Value(ScrollBar().Value() + _autoScrollVelocity * deltaTime);
+
+                if (_autoScrollingPointerPoint.has_value())
+                {
+                    _SetEndSelectionPointAtCursor(_autoScrollingPointerPoint.value().Position());
+                }
+            }
+
+            _lastAutoScrollUpdateTime = timeNow;
+        }
+    }
+
+    // Method Description:
+    // - Event handler for the GotFocus event. This is used to...
+    //   - enable accessibility notifications for this TermControl
+    //   - start blinking the cursor when the window is focused
+    //   - update the number of lines to scroll to the value set in the system
+    void TermControl::_GotFocusHandler(Windows::Foundation::IInspectable const& /* sender */,
+                                       RoutedEventArgs const& /* args */)
+    {
+        if (_closing)
+        {
+            return;
+        }
+
+        _focused = true;
+
+        InputPane::GetForCurrentView().TryShow();
+
+        // If the searchbox is focused, we don't want TSFInputControl to think
+        // it has focus so it doesn't intercept IME input. We also don't want the
+        // terminal's cursor to start blinking. So, we'll just return quickly here.
+        if (_searchBox && _searchBox->ContainsFocus())
+        {
+            return;
+        }
+
+        if (_uiaEngine.get())
+        {
+            THROW_IF_FAILED(_uiaEngine->Enable());
+        }
+
+        if (TSFInputControl() != nullptr)
+        {
+            TSFInputControl().NotifyFocusEnter();
+        }
+
+        if (_cursorTimer.has_value())
+        {
+            // When the terminal focuses, show the cursor immediately
+            _terminal->SetCursorOn(true);
+            _cursorTimer.value().Start();
+        }
+        _rowsToScroll = _settings.RowsToScroll();
+    }
+
+    // Method Description:
+    // - Event handler for the LostFocus event. This is used to...
+    //   - disable accessibility notifications for this TermControl
+    //   - hide and stop blinking the cursor when the window loses focus.
+    void TermControl::_LostFocusHandler(Windows::Foundation::IInspectable const& /* sender */,
+                                        RoutedEventArgs const& /* args */)
+    {
+        if (_closing)
+        {
+            return;
+        }
+        _focused = false;
+
+        if (_uiaEngine.get())
+        {
+            THROW_IF_FAILED(_uiaEngine->Disable());
+        }
+
+        if (TSFInputControl() != nullptr)
+        {
+            TSFInputControl().NotifyFocusLeave();
+        }
+
+        if (_cursorTimer.has_value())
+        {
+            _cursorTimer.value().Stop();
+            _terminal->SetCursorOn(false);
+        }
+    }
+
+    // Method Description:
+    // - Writes the given sequence as input to the active terminal connection,
+    // Arguments:
+    // - wstr: the string of characters to write to the terminal connection.
+    // Return Value:
+    // - <none>
+    void TermControl::_SendInputToConnection(const std::wstring& wstr)
+    {
+        _connection.WriteInput(wstr);
+    }
+
+    // Method Description:
+    // - Pre-process text pasted (presumably from the clipboard)
+    //   before sending it over the terminal's connection, converting
+    //   Windows-space \r\n line-endings to \r line-endings
+    void TermControl::_SendPastedTextToConnection(const std::wstring& wstr)
+    {
+        // Some notes on this implementation:
+        //
+        // - std::regex can do this in a single line, but is somewhat
+        //   overkill for a simple search/replace operation (and its
+        //   performance guarantees aren't exactly stellar)
+        // - The STL doesn't have a simple string search/replace method.
+        //   This fact is lamentable.
+        // - This line-ending conversion is intentionally fairly
+        //   conservative, to avoid stripping out lone \n characters
+        //   where they could conceivably be intentional.
+
+        std::wstring stripped{ wstr };
+
+        std::wstring::size_type pos = 0;
+
+        while ((pos = stripped.find(L"\r\n", pos)) != std::wstring::npos)
+        {
+            stripped.replace(pos, 2, L"\r");
+        }
+
+        _connection.WriteInput(stripped);
+        _terminal->TrySnapOnInput();
+    }
+
+    // Method Description:
+    // - Update the font with the renderer. This will be called either when the
+    //      font changes or the DPI changes, as DPI changes will necessitate a
+    //      font change. This method will *not* change the buffer/viewport size
+    //      to account for the new glyph dimensions. Callers should make sure to
+    //      appropriately call _DoResize after this method is called.
+    // Arguments:
+    // - initialUpdate: whether this font update should be considered as being
+    //   concerned with initialization process. Value forwarded to event handler.
+    void TermControl::_UpdateFont(const bool initialUpdate)
+    {
+        auto lock = _terminal->LockForWriting();
+
+        const int newDpi = static_cast<int>(static_cast<double>(USER_DEFAULT_SCREEN_DPI) * SwapChainPanel().CompositionScaleX());
+
+        // TODO: MSFT:20895307 If the font doesn't exist, this doesn't
+        //      actually fail. We need a way to gracefully fallback.
+        _renderer->TriggerFontChange(newDpi, _desiredFont, _actualFont);
+
+        const auto actualNewSize = _actualFont.GetSize();
+        _fontSizeChangedHandlers(actualNewSize.X, actualNewSize.Y, initialUpdate);
+    }
+
+    // Method Description:
+    // - Set the font size of the terminal control.
+    // Arguments:
+    // - fontSize: The size of the font.
+    void TermControl::_SetFontSize(int fontSize)
+    {
+        try
+        {
+            // Make sure we have a non-zero font size
+            const auto newSize = std::max<short>(gsl::narrow_cast<short>(fontSize), 1);
+            const auto fontFace = _settings.FontFace();
+            _actualFont = { fontFace, 0, 10, { 0, newSize }, CP_UTF8, false };
+            _desiredFont = { _actualFont };
+
+            // Refresh our font with the renderer
+            _UpdateFont();
+            // Resize the terminal's BUFFER to match the new font size. This does
+            // NOT change the size of the window, because that can lead to more
+            // problems (like what happens when you change the font size while the
+            // window is maximized?)
+            auto lock = _terminal->LockForWriting();
+            _DoResize(SwapChainPanel().ActualWidth(), SwapChainPanel().ActualHeight());
+        }
+        CATCH_LOG();
+    }
+
+    // Method Description:
+    // - Triggered when the swapchain changes size. We use this to resize the
+    //      terminal buffers to match the new visible size.
+    // Arguments:
+    // - e: a SizeChangedEventArgs with the new dimensions of the SwapChainPanel
+    void TermControl::_SwapChainSizeChanged(winrt::Windows::Foundation::IInspectable const& /*sender*/,
+                                            SizeChangedEventArgs const& e)
+    {
+        if (!_initializedTerminal)
+        {
+            return;
+        }
+
+        auto lock = _terminal->LockForWriting();
+
+        const auto foundationSize = e.NewSize();
+
+        _DoResize(foundationSize.Width, foundationSize.Height);
+    }
+
+    void TermControl::_SwapChainScaleChanged(Windows::UI::Xaml::Controls::SwapChainPanel const& sender,
+                                             Windows::Foundation::IInspectable const& /*args*/)
+    {
+        if (_renderEngine)
+        {
+            const auto scale = sender.CompositionScaleX();
+            const auto dpi = (int)(scale * USER_DEFAULT_SCREEN_DPI);
+
+            // TODO: MSFT: 21169071 - Shouldn't this all happen through _renderer and trigger the invalidate automatically on DPI change?
+            THROW_IF_FAILED(_renderEngine->UpdateDpi(dpi));
+            _renderer->TriggerRedrawAll();
+        }
+    }
+
+    // Method Description:
+    // - Toggle the cursor on and off when called by the cursor blink timer.
+    // Arguments:
+    // - sender: not used
+    // - e: not used
+    void TermControl::_BlinkCursor(Windows::Foundation::IInspectable const& /* sender */,
+                                   Windows::Foundation::IInspectable const& /* e */)
+    {
+        if ((_closing) || (!_terminal->IsCursorBlinkingAllowed() && _terminal->IsCursorVisible()))
+        {
+            return;
+        }
+        _terminal->SetCursorOn(!_terminal->IsCursorOn());
+    }
+
+    // Method Description:
+    // - Sets selection's end position to match supplied cursor position, e.g. while mouse dragging.
+    // Arguments:
+    // - cursorPosition: in pixels, relative to the origin of the control
+    void TermControl::_SetEndSelectionPointAtCursor(Windows::Foundation::Point const& cursorPosition)
+    {
+        auto terminalPosition = _GetTerminalPosition(cursorPosition);
+
+        const short lastVisibleRow = std::max<short>(_terminal->GetViewport().Height() - 1, 0);
+        const short lastVisibleCol = std::max<short>(_terminal->GetViewport().Width() - 1, 0);
+
+        terminalPosition.Y = std::clamp<short>(terminalPosition.Y, 0, lastVisibleRow);
+        terminalPosition.X = std::clamp<short>(terminalPosition.X, 0, lastVisibleCol);
+
+        // save location (for rendering) + render
+        _terminal->SetSelectionEnd(terminalPosition);
+        _renderer->TriggerSelection();
+        _selectionNeedsToBeCopied = true;
+    }
+
+    // Method Description:
+    // - Process a resize event that was initiated by the user. This can either
+    //   be due to the user resizing the window (causing the swapchain to
+    //   resize) or due to the DPI changing (causing us to need to resize the
+    //   buffer to match)
+    // Arguments:
+    // - newWidth: the new width of the swapchain, in pixels.
+    // - newHeight: the new height of the swapchain, in pixels.
+    void TermControl::_DoResize(const double newWidth, const double newHeight)
+    {
+        SIZE size;
+        size.cx = static_cast<long>(newWidth);
+        size.cy = static_cast<long>(newHeight);
+
+        // Don't actually resize so small that a single character wouldn't fit
+        // in either dimension. The buffer really doesn't like being size 0.
+        if (size.cx < _actualFont.GetSize().X || size.cy < _actualFont.GetSize().Y)
+        {
+            return;
+        }
+
+        _terminal->ClearSelection();
+
+        // Tell the dx engine that our window is now the new size.
+        THROW_IF_FAILED(_renderEngine->SetWindowSize(size));
+
+        // Invalidate everything
+        _renderer->TriggerRedrawAll();
+
+        // Convert our new dimensions to characters
+        const auto viewInPixels = Viewport::FromDimensions({ 0, 0 },
+                                                           { static_cast<short>(size.cx), static_cast<short>(size.cy) });
+        const auto vp = _renderEngine->GetViewportInCharacters(viewInPixels);
+
+        // If this function succeeds with S_FALSE, then the terminal didn't
+        //      actually change size. No need to notify the connection of this
+        //      no-op.
+        // TODO: MSFT:20642295 Resizing the buffer will corrupt it
+        // I believe we'll need support for CSI 2J, and additionally I think
+        //      we're resetting the viewport to the top
+        const HRESULT hr = _terminal->UserResize({ vp.Width(), vp.Height() });
+        if (SUCCEEDED(hr) && hr != S_FALSE)
+        {
+            _connection.Resize(vp.Height(), vp.Width());
+        }
+    }
+
+    void TermControl::_TerminalTitleChanged(const std::wstring_view& wstr)
+    {
+        _titleChangedHandlers(winrt::hstring{ wstr });
+    }
+
+    // Method Description:
+    // - Update the position and size of the scrollbar to match the given
+    //      viewport top, viewport height, and buffer size.
+    //   The change will be actually handled in _ScrollbarChangeHandler.
+    //   This should be done on the UI thread. Make sure the caller is calling
+    //      us in a RunAsync block.
+    // Arguments:
+    // - viewTop: the top of the visible viewport, in rows. 0 indicates the top
+    //      of the buffer.
+    // - viewHeight: the height of the viewport in rows.
+    // - bufferSize: the length of the buffer, in rows
+    void TermControl::_ScrollbarUpdater(Controls::Primitives::ScrollBar scrollBar,
+                                        const int viewTop,
+                                        const int viewHeight,
+                                        const int bufferSize)
+    {
+        // The terminal is already in the scroll position it wants, so no need
+        // to tell it to scroll.
+        _isTerminalInitiatedScroll = true;
+
+        const auto hiddenContent = bufferSize - viewHeight;
+        scrollBar.Maximum(hiddenContent);
+        scrollBar.Minimum(0);
+        scrollBar.ViewportSize(viewHeight);
+        scrollBar.Value(viewTop);
+
+        _isTerminalInitiatedScroll = false;
+    }
+
+    // Method Description:
+    // - Update the position and size of the scrollbar to match the given
+    //      viewport top, viewport height, and buffer size.
+    //   Additionally fires a ScrollPositionChanged event for anyone who's
+    //      registered an event handler for us.
+    // Arguments:
+    // - viewTop: the top of the visible viewport, in rows. 0 indicates the top
+    //      of the buffer.
+    // - viewHeight: the height of the viewport in rows.
+    // - bufferSize: the length of the buffer, in rows
+    winrt::fire_and_forget TermControl::_TerminalScrollPositionChanged(const int viewTop,
+                                                                       const int viewHeight,
+                                                                       const int bufferSize)
+    {
+        // Since this callback fires from non-UI thread, we might be already
+        // closed/closing.
+        if (_closing.load())
+        {
+            return;
+        }
+
+        _scrollPositionChangedHandlers(viewTop, viewHeight, bufferSize);
+
+        auto weakThis{ get_weak() };
+
+        co_await winrt::resume_foreground(Dispatcher());
+
+        // Even if we weren't closed/closing few lines above, we might be
+        // while waiting for this block of code to be dispatched.
+        // If 'weakThis' is locked, then we can safely work with 'this'
+        if (auto control{ weakThis.get() })
+        {
+            if (!_closing.load())
+            {
+                // Update our scrollbar
+                _ScrollbarUpdater(ScrollBar(), viewTop, viewHeight, bufferSize);
+            }
+        }
+    }
+
+    hstring TermControl::Title()
+    {
+        if (!_initializedTerminal)
+            return L"";
+
+        hstring hstr(_terminal->GetConsoleTitle());
+        return hstr;
+    }
+
+    hstring TermControl::GetProfileName() const
+    {
+        return _settings.ProfileName();
+    }
+
+    // Method Description:
+    // - Given a copy-able selection, get the selected text from the buffer and send it to the
+    //     Windows Clipboard (CascadiaWin32:main.cpp).
+    // - CopyOnSelect does NOT clear the selection
+    // Arguments:
+    // - collapseText: collapse all of the text to one line
+    bool TermControl::CopySelectionToClipboard(bool collapseText)
+    {
+        // no selection --> nothing to copy
+        if (_terminal == nullptr || !_terminal->IsSelectionActive())
+        {
+            return false;
+        }
+
+        // Mark the current selection as copied
+        _selectionNeedsToBeCopied = false;
+
+        // extract text from buffer
+        const auto bufferData = _terminal->RetrieveSelectedTextFromBuffer(collapseText);
+
+        // convert text: vector<string> --> string
+        std::wstring textData;
+        for (const auto& text : bufferData.text)
+        {
+            textData += text;
+        }
+
+        // convert text to HTML format
+        const auto htmlData = TextBuffer::GenHTML(bufferData,
+                                                  _actualFont.GetUnscaledSize().Y,
+                                                  _actualFont.GetFaceName(),
+                                                  _settings.DefaultBackground(),
+                                                  "Windows Terminal");
+
+        // convert to RTF format
+        const auto rtfData = TextBuffer::GenRTF(bufferData,
+                                                _actualFont.GetUnscaledSize().Y,
+                                                _actualFont.GetFaceName(),
+                                                _settings.DefaultBackground());
+
+        if (!_settings.CopyOnSelect())
+        {
+            _terminal->ClearSelection();
+            _renderer->TriggerSelection();
+        }
+
+        // send data up for clipboard
+        auto copyArgs = winrt::make_self<CopyToClipboardEventArgs>(winrt::hstring(textData),
+                                                                   winrt::to_hstring(htmlData),
+                                                                   winrt::to_hstring(rtfData));
+        _clipboardCopyHandlers(*this, *copyArgs);
+        return true;
+    }
+
+    // Method Description:
+    // - Initiate a paste operation.
+    void TermControl::PasteTextFromClipboard()
+    {
+        // attach TermControl::_SendInputToConnection() as the clipboardDataHandler.
+        // This is called when the clipboard data is loaded.
+        auto clipboardDataHandler = std::bind(&TermControl::_SendPastedTextToConnection, this, std::placeholders::_1);
+        auto pasteArgs = winrt::make_self<PasteFromClipboardEventArgs>(clipboardDataHandler);
+
+        // send paste event up to TermApp
+        _clipboardPasteHandlers(*this, *pasteArgs);
+    }
+
+    void TermControl::Close()
+    {
+        if (!_closing.exchange(true))
+        {
+            // Stop accepting new output and state changes before we disconnect everything.
+            _connection.TerminalOutput(_connectionOutputEventToken);
+            _connectionStateChangedRevoker.revoke();
+
+            TSFInputControl().Close(); // Disconnect the TSF input control so it doesn't receive EditContext events.
+
+            if (auto localConnection{ std::exchange(_connection, nullptr) })
+            {
+                localConnection.Close();
+                // connection is destroyed.
+            }
+
+            if (auto localRenderEngine{ std::exchange(_renderEngine, nullptr) })
+            {
+                if (auto localRenderer{ std::exchange(_renderer, nullptr) })
+                {
+                    localRenderer->TriggerTeardown();
+                    // renderer is destroyed
+                }
+                // renderEngine is destroyed
+            }
+
+            if (auto localTerminal{ std::exchange(_terminal, nullptr) })
+            {
+                _initializedTerminal = false;
+                // terminal is destroyed.
+            }
+        }
+    }
+
+    // Method Description:
+    // - Scrolls the viewport of the terminal and updates the scroll bar accordingly
+    // Arguments:
+    // - viewTop: the viewTop to scroll to
+    void TermControl::ScrollViewport(int viewTop)
+    {
+        ScrollBar().Value(viewTop);
+    }
+
+    int TermControl::GetScrollOffset()
+    {
+        return _terminal->GetScrollOffset();
+    }
+
+    // Function Description:
+    // - Gets the height of the terminal in lines of text
+    // Return Value:
+    // - The height of the terminal in lines of text
+    int TermControl::GetViewHeight() const
+    {
+        const auto viewPort = _terminal->GetViewport();
+        return viewPort.Height();
+    }
+
+    // Function Description:
+    // - Determines how much space (in pixels) an app would need to reserve to
+    //   create a control with the settings stored in the settings param. This
+    //   accounts for things like the font size and face, the initialRows and
+    //   initialCols, and scrollbar visibility. The returned sized is based upon
+    //   the provided DPI value
+    // Arguments:
+    // - settings: A IControlSettings with the settings to get the pixel size of.
+    // - dpi: The DPI we should create the terminal at. This affects things such
+    //   as font size, scrollbar and other control scaling, etc. Make sure the
+    //   caller knows what monitor the control is about to appear on.
+    // Return Value:
+    // - a point containing the requested dimensions in pixels.
+    winrt::Windows::Foundation::Point TermControl::GetProposedDimensions(IControlSettings const& settings, const uint32_t dpi)
+    {
+        // Initialize our font information.
+        const auto fontFace = settings.FontFace();
+        const short fontHeight = gsl::narrow_cast<short>(settings.FontSize());
+        // The font width doesn't terribly matter, we'll only be using the
+        //      height to look it up
+        // The other params here also largely don't matter.
+        //      The family is only used to determine if the font is truetype or
+        //      not, but DX doesn't use that info at all.
+        //      The Codepage is additionally not actually used by the DX engine at all.
+        FontInfo actualFont = { fontFace, 0, 10, { 0, fontHeight }, CP_UTF8, false };
+        FontInfoDesired desiredFont = { actualFont };
+
+        // If the settings have negative or zero row or column counts, ignore those counts.
+        // (The lower TerminalCore layer also has upper bounds as well, but at this layer
+        //  we may eventually impose different ones depending on how many pixels we can address.)
+        const auto cols = std::max(settings.InitialCols(), 1);
+        const auto rows = std::max(settings.InitialRows(), 1);
+
+        // Create a DX engine and initialize it with our font and DPI. We'll
+        // then use it to measure how much space the requested rows and columns
+        // will take up.
+        // TODO: MSFT:21254947 - use a static function to do this instead of
+        // instantiating a DxEngine
+        auto dxEngine = std::make_unique<::Microsoft::Console::Render::DxEngine>();
+        THROW_IF_FAILED(dxEngine->UpdateDpi(dpi));
+        THROW_IF_FAILED(dxEngine->UpdateFont(desiredFont, actualFont));
+
+        const float scale = dxEngine->GetScaling();
+        const auto fontSize = actualFont.GetSize();
+
+        // Manually multiply by the scaling factor. The DX engine doesn't
+        // actually store the scaled font size in the fontInfo.GetSize()
+        // property when the DX engine is in Composition mode (which it is for
+        // the Terminal). At runtime, this is fine, as we'll transform
+        // everything by our scaling, so it'll work out. However, right now we
+        // need to get the exact pixel count.
+        const float fFontWidth = gsl::narrow_cast<float>(fontSize.X * scale);
+        const float fFontHeight = gsl::narrow_cast<float>(fontSize.Y * scale);
+
+        // UWP XAML scrollbars aren't guaranteed to be the same size as the
+        // ComCtl scrollbars, but it's certainly close enough.
+        const auto scrollbarSize = GetSystemMetricsForDpi(SM_CXVSCROLL, dpi);
+
+        double width = cols * fFontWidth;
+
+        // Reserve additional space if scrollbar is intended to be visible
+        if (settings.ScrollState() == ScrollbarState::Visible)
+        {
+            width += scrollbarSize;
+        }
+
+        double height = rows * fFontHeight;
+        auto thickness = _ParseThicknessFromPadding(settings.Padding());
+        // GH#2061 - make sure to account for the size the padding _will be_ scaled to
+        width += scale * (thickness.Left + thickness.Right);
+        height += scale * (thickness.Top + thickness.Bottom);
+
+        return { gsl::narrow_cast<float>(width), gsl::narrow_cast<float>(height) };
+    }
+
+    // Method Description:
+    // - Get the size of a single character of this control. The size is in
+    //   DIPs. If you need it in _pixels_, you'll need to multiply by the
+    //   current display scaling.
+    // Arguments:
+    // - <none>
+    // Return Value:
+    // - The dimensions of a single character of this control, in DIPs
+    winrt::Windows::Foundation::Size TermControl::CharacterDimensions() const
+    {
+        const auto fontSize = _actualFont.GetSize();
+        return { gsl::narrow_cast<float>(fontSize.X), gsl::narrow_cast<float>(fontSize.Y) };
+    }
+
+    // Method Description:
+    // - Get the absolute minimum size that this control can be resized to and
+    //   still have 1x1 character visible. This includes the space needed for
+    //   the scrollbar and the padding.
+    // Arguments:
+    // - <none>
+    // Return Value:
+    // - The minimum size that this terminal control can be resized to and still
+    //   have a visible character.
+    winrt::Windows::Foundation::Size TermControl::MinimumSize()
+    {
+        const auto fontSize = _actualFont.GetSize();
+        double width = fontSize.X;
+        double height = fontSize.Y;
+        // Reserve additional space if scrollbar is intended to be visible
+        if (_settings.ScrollState() == ScrollbarState::Visible)
+        {
+            width += ScrollBar().ActualWidth();
+        }
+
+        // Account for the size of any padding
+        const auto padding = SwapChainPanel().Margin();
+        width += padding.Left + padding.Right;
+        height += padding.Top + padding.Bottom;
+
+        return { gsl::narrow_cast<float>(width), gsl::narrow_cast<float>(height) };
+    }
+
+    // Method Description:
+    // - Adjusts given dimension (width or height) so that it aligns to the character grid.
+    //   The snap is always downward.
+    // Arguments:
+    // - widthOrHeight: if true operates on width, otherwise on height
+    // - dimension: a dimension (width or height) to be snapped
+    // Return Value:
+    // - A dimension that would be aligned to the character grid.
+    float TermControl::SnapDimensionToGrid(const bool widthOrHeight, const float dimension)
+    {
+        const auto fontSize = _actualFont.GetSize();
+        const auto fontDimension = widthOrHeight ? fontSize.X : fontSize.Y;
+
+        const auto padding = SwapChainPanel().Margin();
+        auto nonTerminalArea = gsl::narrow_cast<float>(widthOrHeight ?
+                                                           padding.Left + padding.Right :
+                                                           padding.Top + padding.Bottom);
+
+        if (widthOrHeight && _settings.ScrollState() == ScrollbarState::Visible)
+        {
+            nonTerminalArea += gsl::narrow_cast<float>(ScrollBar().ActualWidth());
+        }
+
+        const auto gridSize = dimension - nonTerminalArea;
+        const int cells = static_cast<int>(gridSize / fontDimension);
+        return cells * fontDimension + nonTerminalArea;
+    }
+
+    // Method Description:
+    // - Create XAML Thickness object based on padding props provided.
+    //   Used for controlling the TermControl XAML Grid container's Padding prop.
+    // Arguments:
+    // - padding: 2D padding values
+    //      Single Double value provides uniform padding
+    //      Two Double values provide isometric horizontal & vertical padding
+    //      Four Double values provide independent padding for 4 sides of the bounding rectangle
+    // Return Value:
+    // - Windows::UI::Xaml::Thickness object
+    Windows::UI::Xaml::Thickness TermControl::_ParseThicknessFromPadding(const hstring padding)
+    {
+        const wchar_t singleCharDelim = L',';
+        std::wstringstream tokenStream(padding.c_str());
+        std::wstring token;
+        uint8_t paddingPropIndex = 0;
+        std::array<double, 4> thicknessArr = {};
+        size_t* idx = nullptr;
+
+        // Get padding values till we run out of delimiter separated values in the stream
+        //  or we hit max number of allowable values (= 4) for the bounding rectangle
+        // Non-numeral values detected will default to 0
+        // std::getline will not throw exception unless flags are set on the wstringstream
+        // std::stod will throw invalid_argument exception if the input is an invalid double value
+        // std::stod will throw out_of_range exception if the input value is more than DBL_MAX
+        try
+        {
+            for (; std::getline(tokenStream, token, singleCharDelim) && (paddingPropIndex < thicknessArr.size()); paddingPropIndex++)
+            {
+                // std::stod internally calls wcstod which handles whitespace prefix (which is ignored)
+                //  & stops the scan when first char outside the range of radix is encountered
+                // We'll be permissive till the extent that stod function allows us to be by default
+                // Ex. a value like 100.3#535w2 will be read as 100.3, but ;df25 will fail
+                thicknessArr[paddingPropIndex] = std::stod(token, idx);
+            }
+        }
+        catch (...)
+        {
+            // If something goes wrong, even if due to a single bad padding value, we'll reset the index & return default 0 padding
+            paddingPropIndex = 0;
+            LOG_CAUGHT_EXCEPTION();
+        }
+
+        switch (paddingPropIndex)
+        {
+        case 1:
+            return ThicknessHelper::FromUniformLength(thicknessArr[0]);
+        case 2:
+            return ThicknessHelper::FromLengths(thicknessArr[0], thicknessArr[1], thicknessArr[0], thicknessArr[1]);
+        // No case for paddingPropIndex = 3, since it's not a norm to provide just Left, Top & Right padding values leaving out Bottom
+        case 4:
+            return ThicknessHelper::FromLengths(thicknessArr[0], thicknessArr[1], thicknessArr[2], thicknessArr[3]);
+        default:
+            return Thickness();
+        }
+    }
+
+    // Method Description:
+    // - Get the modifier keys that are currently pressed. This can be used to
+    //   find out which modifiers (ctrl, alt, shift) are pressed in events that
+    //   don't necessarily include that state.
+    // Return Value:
+    // - The Microsoft::Terminal::Core::ControlKeyStates representing the modifier key states.
+    ControlKeyStates TermControl::_GetPressedModifierKeys() const
+    {
+        CoreWindow window = CoreWindow::GetForCurrentThread();
+        // DONT USE
+        //      != CoreVirtualKeyStates::None
+        // OR
+        //      == CoreVirtualKeyStates::Down
+        // Sometimes with the key down, the state is Down | Locked.
+        // Sometimes with the key up, the state is Locked.
+        // IsFlagSet(Down) is the only correct solution.
+
+        struct KeyModifier
+        {
+            VirtualKey vkey;
+            ControlKeyStates flags;
+        };
+
+        constexpr std::array<KeyModifier, 5> modifiers{ {
+            { VirtualKey::RightMenu, ControlKeyStates::RightAltPressed },
+            { VirtualKey::LeftMenu, ControlKeyStates::LeftAltPressed },
+            { VirtualKey::RightControl, ControlKeyStates::RightCtrlPressed },
+            { VirtualKey::LeftControl, ControlKeyStates::LeftCtrlPressed },
+            { VirtualKey::Shift, ControlKeyStates::ShiftPressed },
+        } };
+
+        ControlKeyStates flags;
+
+        for (const auto& mod : modifiers)
+        {
+            const auto state = window.GetKeyState(mod.vkey);
+            const auto isDown = WI_IsFlagSet(state, CoreVirtualKeyStates::Down);
+
+            if (isDown)
+            {
+                flags |= mod.flags;
+            }
+        }
+
+        return flags;
+    }
+
+    // Method Description:
+    // - Gets the corresponding viewport terminal position for the cursor
+    //    by excluding the padding and normalizing with the font size.
+    //    This is used for selection.
+    // Arguments:
+    // - cursorPosition: the (x,y) position of a given cursor (i.e.: mouse cursor).
+    //    NOTE: origin (0,0) is top-left.
+    // Return Value:
+    // - the corresponding viewport terminal position for the given Point parameter
+    const COORD TermControl::_GetTerminalPosition(winrt::Windows::Foundation::Point cursorPosition)
+    {
+        // Exclude padding from cursor position calculation
+        COORD terminalPosition = {
+            static_cast<SHORT>(cursorPosition.X - SwapChainPanel().Margin().Left),
+            static_cast<SHORT>(cursorPosition.Y - SwapChainPanel().Margin().Top)
+        };
+
+        const auto fontSize = _actualFont.GetSize();
+        FAIL_FAST_IF(fontSize.X == 0);
+        FAIL_FAST_IF(fontSize.Y == 0);
+
+        // Normalize to terminal coordinates by using font size
+        terminalPosition.X /= fontSize.X;
+        terminalPosition.Y /= fontSize.Y;
+
+        return terminalPosition;
+    }
+
+    // Method Description:
+    // - Composition Completion handler for the TSFInputControl that
+    //   handles writing text out to TerminalConnection
+    // Arguments:
+    // - text: the text to write to TerminalConnection
+    // Return Value:
+    // - <none>
+    void TermControl::_CompositionCompleted(winrt::hstring text)
+    {
+        _connection.WriteInput(text);
+    }
+
+    // Method Description:
+    // - CurrentCursorPosition handler for the TSFInputControl that
+    //   handles returning current cursor position.
+    // Arguments:
+    // - eventArgs: event for storing the current cursor position
+    // Return Value:
+    // - <none>
+    void TermControl::_CurrentCursorPositionHandler(const IInspectable& /*sender*/, const CursorPositionEventArgs& eventArgs)
+    {
+        // If we haven't initialized yet, just quick return.
+        if (!_terminal)
+        {
+            return;
+        }
+        const COORD cursorPos = _terminal->GetCursorPosition();
+        Windows::Foundation::Point p = { gsl::narrow_cast<float>(cursorPos.X), gsl::narrow_cast<float>(cursorPos.Y) };
+        eventArgs.CurrentPosition(p);
+    }
+
+    // Method Description:
+    // - FontInfo handler for the TSFInputControl that
+    //   handles returning current font information
+    // Arguments:
+    // - eventArgs: event for storing the current font information
+    // Return Value:
+    // - <none>
+    void TermControl::_FontInfoHandler(const IInspectable& /*sender*/, const FontInfoEventArgs& eventArgs)
+    {
+        eventArgs.FontSize(CharacterDimensions());
+        eventArgs.FontFace(_actualFont.GetFaceName());
+    }
+
+    // Method Description:
+    // - Returns the number of clicks that occurred (double and triple click support)
+    // Arguments:
+    // - clickPos: the (x,y) position of a given cursor (i.e.: mouse cursor).
+    //    NOTE: origin (0,0) is top-left.
+    // - clickTime: the timestamp that the click occurred
+    // Return Value:
+    // - if the click is in the same position as the last click and within the timeout, the number of clicks within that time window
+    // - otherwise, 1
+    const unsigned int TermControl::_NumberOfClicks(winrt::Windows::Foundation::Point clickPos, Timestamp clickTime)
+    {
+        // if click occurred at a different location or past the multiClickTimer...
+        Timestamp delta;
+        THROW_IF_FAILED(UInt64Sub(clickTime, _lastMouseClickTimestamp, &delta));
+        if (clickPos != _lastMouseClickPos || delta > _multiClickTimer)
+        {
+            // exit early. This is a single click.
+            _multiClickCounter = 1;
+        }
+        else
+        {
+            _multiClickCounter++;
+        }
+        return _multiClickCounter;
+    }
+
+    // Method Description:
+    // - Calculates speed of single axis of auto scrolling. It has to allow for both
+    //      fast and precise selection.
+    // Arguments:
+    // - cursorDistanceFromBorder: distance from viewport border to cursor, in pixels. Must be non-negative.
+    // Return Value:
+    // - positive speed in characters / sec
+    double TermControl::_GetAutoScrollSpeed(double cursorDistanceFromBorder) const
+    {
+        // The numbers below just feel well, feel free to change.
+        // TODO: Maybe account for space beyond border that user has available
+        return std::pow(cursorDistanceFromBorder, 2.0) / 25.0 + 2.0;
+    }
+
+    // Method Description:
+    // - Async handler for the "Drop" event. If a file was dropped onto our
+    //   root, we'll try to get the path of the file dropped onto us, and write
+    //   the full path of the file to our terminal connection. Like conhost, if
+    //   the path contains a space, we'll wrap the path in quotes.
+    // - Unlike conhost, if multiple files are dropped onto the terminal, we'll
+    //   write all the paths to the terminal, separated by spaces.
+    // Arguments:
+    // - e: The DragEventArgs from the Drop event
+    // Return Value:
+    // - <none>
+    winrt::fire_and_forget TermControl::_DoDragDrop(DragEventArgs const e)
+    {
+        if (e.DataView().Contains(StandardDataFormats::StorageItems()))
+        {
+            auto items = co_await e.DataView().GetStorageItemsAsync();
+            if (items.Size() > 0)
+            {
+                std::wstring allPaths;
+                for (auto item : items)
+                {
+                    // Join the paths with spaces
+                    if (!allPaths.empty())
+                    {
+                        allPaths += L" ";
+                    }
+
+                    std::wstring fullPath{ item.Path() };
+                    const auto containsSpaces = std::find(fullPath.begin(),
+                                                          fullPath.end(),
+                                                          L' ') != fullPath.end();
+
+                    auto lock = _terminal->LockForWriting();
+
+                    if (containsSpaces)
+                    {
+                        fullPath.insert(0, L"\"");
+                        fullPath += L"\"";
+                    }
+
+                    allPaths += fullPath;
+                }
+                _SendInputToConnection(allPaths);
+            }
+        }
+    }
+
+    // Method Description:
+    // - Synchronous handler for the "Drop" event. We'll dispatch the async
+    //   _DoDragDrop method to handle this, because getting information about
+    //   the file that was potentially dropped onto us must be done off the UI
+    //   thread.
+    // Arguments:
+    // - e: The DragEventArgs from the Drop event
+    // Return Value:
+    // - <none>
+    void TermControl::_DragDropHandler(Windows::Foundation::IInspectable const& /*sender*/,
+                                       DragEventArgs const& e)
+    {
+        // Dispatch an async method to handle the drop event.
+        _DoDragDrop(e);
+    }
+
+    // Method Description:
+    // - Handle the DragOver event. We'll signal that the drag operation we
+    //   support is the "copy" operation, and we'll also customize the
+    //   appearance of the drag-drop UI, by removing the preview and setting a
+    //   custom caption. For more information, see
+    //   https://docs.microsoft.com/en-us/windows/uwp/design/input/drag-and-drop#customize-the-ui
+    // Arguments:
+    // - e: The DragEventArgs from the DragOver event
+    // Return Value:
+    // - <none>
+    void TermControl::_DragOverHandler(Windows::Foundation::IInspectable const& /*sender*/,
+                                       DragEventArgs const& e)
+    {
+        if (!e.DataView().Contains(StandardDataFormats::StorageItems()))
+        {
+            // We can't do anything for non-storageitems right now.
+            return;
+        }
+
+        // Make sure to set the AcceptedOperation, so that we can later receive the path in the Drop event
+        e.AcceptedOperation(DataPackageOperation::Copy);
+
+        // Sets custom UI text
+        e.DragUIOverride().Caption(RS_(L"DragFileCaption"));
+        // Sets if the caption is visible
+        e.DragUIOverride().IsCaptionVisible(true);
+        // Sets if the dragged content is visible
+        e.DragUIOverride().IsContentVisible(false);
+        // Sets if the glyph is visible
+        e.DragUIOverride().IsGlyphVisible(false);
+    }
+
+    // -------------------------------- WinRT Events ---------------------------------
+    // Winrt events need a method for adding a callback to the event and removing the callback.
+    // These macros will define them both for you.
+    DEFINE_EVENT(TermControl, TitleChanged, _titleChangedHandlers, TerminalControl::TitleChangedEventArgs);
+    DEFINE_EVENT(TermControl, FontSizeChanged, _fontSizeChangedHandlers, TerminalControl::FontSizeChangedEventArgs);
+    DEFINE_EVENT(TermControl, ScrollPositionChanged, _scrollPositionChangedHandlers, TerminalControl::ScrollPositionChangedEventArgs);
+
+    DEFINE_EVENT_WITH_TYPED_EVENT_HANDLER(TermControl, PasteFromClipboard, _clipboardPasteHandlers, TerminalControl::TermControl, TerminalControl::PasteFromClipboardEventArgs);
+    DEFINE_EVENT_WITH_TYPED_EVENT_HANDLER(TermControl, CopyToClipboard, _clipboardCopyHandlers, TerminalControl::TermControl, TerminalControl::CopyToClipboardEventArgs);
+    // clang-format on
+}