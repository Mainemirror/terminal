--- conflicted
+++ resolved
@@ -1,627 +1,552 @@
-// Copyright (c) Microsoft Corporation.
-// Licensed under the MIT license.
-
-#include "precomp.h"
-#include "vtrenderer.hpp"
-#include "../../inc/conattrs.hpp"
-#include "../../types/inc/convert.hpp"
-
-// For _vcprintf
-#include <conio.h>
-#include <cstdarg>
-
-#pragma hdrstop
-
-using namespace Microsoft::Console;
-using namespace Microsoft::Console::Render;
-using namespace Microsoft::Console::Types;
-
-const COORD VtEngine::INVALID_COORDS = { -1, -1 };
-
-// Routine Description:
-// - Creates a new VT-based rendering engine
-// - NOTE: Will throw if initialization failure. Caller must catch.
-// Arguments:
-// - <none>
-// Return Value:
-// - An instance of a Renderer.
-VtEngine::VtEngine(_In_ wil::unique_hfile pipe,
-                   const Viewport initialViewport) :
-    RenderEngineBase(),
-    _hFile(std::move(pipe)),
-    _lastTextAttributes(INVALID_COLOR, INVALID_COLOR),
-    _lastViewport(initialViewport),
-    _invalidMap(initialViewport.Dimensions()),
-    _lastText({ 0 }),
-    _scrollDelta({ 0, 0 }),
-    _quickReturn(false),
-    _clearedAllThisFrame(false),
-    _cursorMoved(false),
-    _resized(false),
-    _suppressResizeRepaint(true),
-    _virtualTop(0),
-    _circled(false),
-    _firstPaint(true),
-    _skipCursor(false),
-    _pipeBroken(false),
-    _exitResult{ S_OK },
-    _terminalOwner{ nullptr },
-    _newBottomLine{ false },
-    _deferredCursorPos{ INVALID_COORDS },
-    _inResizeRequest{ false },
-    _trace{}
-{
-#ifndef UNIT_TESTING
-    // When unit testing, we can instantiate a VtEngine without a pipe.
-    THROW_HR_IF(E_HANDLE, _hFile.get() == INVALID_HANDLE_VALUE);
-#else
-    // member is only defined when UNIT_TESTING is.
-    _usingTestCallback = false;
-#endif
-}
-
-// Method Description:
-// - Writes the characters to our file handle. If we're building the unit tests,
-//      we can instead write to the test callback, in order to avoid needing to
-//      set up pipes and threads for unit tests.
-// Arguments:
-// - str: The buffer to write to the pipe. Might have nulls in it.
-// Return Value:
-// - S_OK or suitable HRESULT error from writing pipe.
-[[nodiscard]] HRESULT VtEngine::_Write(std::string_view const str) noexcept
-{
-    _trace.TraceString(str);
-#ifdef UNIT_TESTING
-    if (_usingTestCallback)
-    {
-        // Try to get the last error. If that wasn't set, then the test probably
-        // doesn't set last error. No matter. We'll just return with E_FAIL
-        // then. This is a unit test, we don't particularly care.
-        const auto succeeded = _pfnTestCallback(str.data(), str.size());
-        auto hr = E_FAIL;
-        if (!succeeded)
-        {
-            const auto err = ::GetLastError();
-            // If there wasn't an error in GLE, just use E_FAIL
-            hr = SUCCEEDED_WIN32(err) ? hr : HRESULT_FROM_WIN32(err);
-        }
-        return succeeded ? S_OK : hr;
-    }
-#endif
-
-    try
-    {
-        _buffer.append(str);
-
-        return S_OK;
-    }
-    CATCH_RETURN();
-}
-<<<<<<< HEAD
-
-static auto channelpair = til::spsc::channel<char>(16* 1024);
-static HANDLE obj = nullptr;
-
-static void vtRenderWriteMethod()
-{
-    std::vector<char> buf(16 * 1024, '\0');
-
-    while (true)
-    {
-        auto [count, ok] = channelpair.second.pop_n(til::spsc::block_initially, buf.data(), buf.size());
-
-        if (!ok)
-        {
-            break;
-        }
-
-        WriteFile(obj, buf.data(), static_cast<DWORD>(count), nullptr, nullptr);
-    }
-}
-
-static std::thread th(vtRenderWriteMethod);
-=======
-//
-//static HANDLE obj = nullptr;
-//static std::atomic<bool> awake = false;
-//static std::atomic<bool> moreData = false;
-//static std::condition_variable condvar;
-//static std::mutex bufflock;
-//static std::string buff;
-//static void vtRenderWriteMethod()
-//{
-//    std::unique_lock<std::mutex> lk(bufflock, std::defer_lock);
-//
-//    std::string str;
-//
-//    while (true)
-//    {
-//        lk.lock();
-//
-//        bool hasData = moreData.load();
-//
-//        if (!hasData)
-//        {
-//            awake.store(false);
-//            condvar.wait(lk, [&] {
-//                if (!buff.empty())
-//                {
-//                    str.swap(buff);
-//                    return true;
-//                }
-//                return false;
-//            });
-//            awake.store(true);
-//        }
-//        else
-//        {
-//            str.swap(buff);
-//            moreData.store(false);
-//        }
-//        lk.unlock();
-//
-//        WriteFile(obj, str.data(), static_cast<DWORD>(str.size()), nullptr, nullptr);
-//        str.clear();
-//    }
-//}
-//
-//static std::thread th(vtRenderWriteMethod);
->>>>>>> a8be9236
-
-[[nodiscard]] HRESULT VtEngine::_Flush() noexcept
-{
-#ifdef UNIT_TESTING
-    if (_hFile.get() == INVALID_HANDLE_VALUE)
-    {
-        // Do not flush during Unit Testing because we won't have a valid file.
-        return S_OK;
-    }
-#endif
-
-<<<<<<< HEAD
-    if (!obj)
-    {
-        obj = _hFile.get();
-    }
-    channelpair.first.push_n(_buffer.data(), _buffer.size());
-    _buffer.clear();
-
-    return S_OK;
-
-    /* if (!_pipeBroken)
-=======
-    //bufflock.lock();
-    //if (!obj)
-    //{
-    //    obj = _hFile.get();
-    //}
-    //buff.append(_buffer);
-    //moreData.store(true);
-    //bool needToWake = !awake.load();
-    //bufflock.unlock();
-    //if (needToWake)
-    //{
-    //    condvar.notify_one();
-    //}
-    //_buffer.clear();
-
-    //return S_OK;
-
-    if (!_pipeBroken)
->>>>>>> a8be9236
-    {
-        bool fSuccess = !!WriteFile(_hFile.get(), _buffer.data(), static_cast<DWORD>(_buffer.size()), nullptr, nullptr);
-        _buffer.clear();
-        if (!fSuccess)
-        {
-            _exitResult = HRESULT_FROM_WIN32(GetLastError());
-            _pipeBroken = true;
-            if (_terminalOwner)
-            {
-                _terminalOwner->CloseOutput();
-            }
-            return _exitResult;
-        }
-<<<<<<< HEAD
-    }*/
-=======
-    }
-
-    return S_OK;
->>>>>>> a8be9236
-}
-
-// Method Description:
-// - Wrapper for ITerminalOutputConnection. See _Write.
-[[nodiscard]] HRESULT VtEngine::WriteTerminalUtf8(const std::string_view str) noexcept
-{
-    return _Write(str);
-}
-
-// Method Description:
-// - Writes a wstring to the tty, encoded as full utf-8. This is one
-//      implementation of the WriteTerminalW method.
-// Arguments:
-// - wstr - wstring of text to be written
-// Return Value:
-// - S_OK or suitable HRESULT error from either conversion or writing pipe.
-[[nodiscard]] HRESULT VtEngine::_WriteTerminalUtf8(const std::wstring_view wstr) noexcept
-{
-    try
-    {
-        const auto converted = ConvertToA(CP_UTF8, wstr);
-        return _Write(converted);
-    }
-    CATCH_RETURN();
-}
-
-// Method Description:
-// - Writes a wstring to the tty, encoded as "utf-8" where characters that are
-//      outside the ASCII range are encoded as '?'
-//   This mainly exists to maintain compatibility with the inbox telnet client.
-//   This is one implementation of the WriteTerminalW method.
-// Arguments:
-// - wstr - wstring of text to be written
-// Return Value:
-// - S_OK or suitable HRESULT error from writing pipe.
-[[nodiscard]] HRESULT VtEngine::_WriteTerminalAscii(const std::wstring_view wstr) noexcept
-{
-    const size_t cchActual = wstr.length();
-
-    std::string needed;
-    needed.reserve(wstr.size());
-
-    for (const auto& wch : wstr)
-    {
-        // We're explicitly replacing characters outside ASCII with a ? because
-        //      that's what telnet wants.
-        needed.push_back((wch > L'\x7f') ? '?' : static_cast<char>(wch));
-    }
-
-    return _Write(needed);
-}
-
-// Method Description:
-// - Helper for calling _Write with a string for formatting a sequence. Used
-//      extensively by VtSequences.cpp
-// Arguments:
-// - pFormat: pointer to format string to write to the pipe
-// - ...: a va_list of args to format the string with.
-// Return Value:
-// - S_OK, E_INVALIDARG for a invalid format string, or suitable HRESULT error
-//      from writing pipe.
-[[nodiscard]] HRESULT VtEngine::_WriteFormattedString(const std::string* const pFormat, ...) noexcept
-try
-{
-    va_list args;
-    va_start(args, pFormat);
-
-    // NOTE: pFormat is a pointer because varargs refuses to operate with a ref in that position
-    // NOTE: We're not using string_view because it doesn't guarantee null (which will be needed
-    //       later in the formatting method).
-
-    HRESULT hr = E_FAIL;
-
-    // We're going to hold onto our format string space across calls because
-    // the VT renderer will be formatting a LOT of strings and alloc/freeing them
-    // over and over is going to be way worse for perf than just holding some extra
-    // memory for formatting purposes.
-    // See _formatBuffer for its location.
-
-    // First, plow ahead using our pre-reserved string space.
-    LPSTR destEnd = nullptr;
-    size_t destRemaining = 0;
-    if (SUCCEEDED(StringCchVPrintfExA(_formatBuffer.data(),
-                                      _formatBuffer.size(),
-                                      &destEnd,
-                                      &destRemaining,
-                                      STRSAFE_NO_TRUNCATION,
-                                      pFormat->c_str(),
-                                      args)))
-    {
-        return _Write({ _formatBuffer.data(), _formatBuffer.size() - destRemaining });
-    }
-
-    // If we didn't succeed at filling/using the existing space, then
-    // we're going to take the long way by counting the space required and resizing up to that
-    // space and formatting.
-
-    const auto needed = _scprintf(pFormat->c_str(), args);
-    // -1 is the _scprintf error case https://msdn.microsoft.com/en-us/library/t32cf9tb.aspx
-    if (needed > -1)
-    {
-        _formatBuffer.resize(static_cast<size_t>(needed) + 1);
-
-        const auto written = _vsnprintf_s(_formatBuffer.data(), _formatBuffer.size(), needed, pFormat->c_str(), args);
-        hr = _Write({ _formatBuffer.data(), gsl::narrow<size_t>(written) });
-    }
-    else
-    {
-        hr = E_INVALIDARG;
-    }
-
-    va_end(args);
-
-    return hr;
-}
-CATCH_RETURN();
-
-// Method Description:
-// - This method will update the active font on the current device context
-//      Does nothing for vt, the font is handed by the terminal.
-// Arguments:
-// - FontDesired - reference to font information we should use while instantiating a font.
-// - Font - reference to font information where the chosen font information will be populated.
-// Return Value:
-// - HRESULT S_OK
-[[nodiscard]] HRESULT VtEngine::UpdateFont(const FontInfoDesired& /*pfiFontDesired*/,
-                                           _Out_ FontInfo& /*pfiFont*/) noexcept
-{
-    return S_OK;
-}
-
-// Method Description:
-// - This method will modify the DPI we're using for scaling calculations.
-//      Does nothing for vt, the dpi is handed by the terminal.
-// Arguments:
-// - iDpi - The Dots Per Inch to use for scaling. We will use this relative to
-//      the system default DPI defined in Windows headers as a constant.
-// Return Value:
-// - HRESULT S_OK
-[[nodiscard]] HRESULT VtEngine::UpdateDpi(const int /*iDpi*/) noexcept
-{
-    return S_OK;
-}
-
-// Method Description:
-// - This method will update our internal reference for how big the viewport is.
-//      If the viewport has changed size, then we'll need to send an update to
-//      the terminal.
-// Arguments:
-// - srNewViewport - The bounds of the new viewport.
-// Return Value:
-// - HRESULT S_OK
-[[nodiscard]] HRESULT VtEngine::UpdateViewport(const SMALL_RECT srNewViewport) noexcept
-{
-    HRESULT hr = S_OK;
-    const Viewport oldView = _lastViewport;
-    const Viewport newView = Viewport::FromInclusive(srNewViewport);
-
-    _lastViewport = newView;
-
-    if ((oldView.Height() != newView.Height()) || (oldView.Width() != newView.Width()))
-    {
-        // Don't emit a resize event if we've requested it be suppressed
-        if (!_suppressResizeRepaint)
-        {
-            hr = _ResizeWindow(newView.Width(), newView.Height());
-        }
-        _resized = true;
-    }
-
-    // See MSFT:19408543
-    // Always clear the suppression request, even if the new size was the same
-    //      as the last size. We're always going to get a UpdateViewport call
-    //      for our first frame. However, we start with _suppressResizeRepaint set,
-    //      to prevent that first UpdateViewport call from emitting our size.
-    // If we only clear the flag when the new viewport is different, this can
-    //      lead to the first _actual_ resize being suppressed.
-    _suppressResizeRepaint = false;
-
-    if (_resizeQuirk)
-    {
-        // GH#3490 - When the viewport width changed, don't do anything extra here.
-        // If the buffer had areas that were invalid due to the resize, then the
-        // buffer will have triggered it's own invalidations for what it knows is
-        // invalid. Previously, we'd invalidate everything if the width changed,
-        // because we couldn't be sure if lines were reflowed.
-        _invalidMap.resize(newView.Dimensions());
-    }
-    else
-    {
-        if (SUCCEEDED(hr))
-        {
-            _invalidMap.resize(newView.Dimensions(), true); // resize while filling in new space with repaint requests.
-
-            // Viewport is smaller now - just update it all.
-            if (oldView.Height() > newView.Height() || oldView.Width() > newView.Width())
-            {
-                hr = InvalidateAll();
-            }
-        }
-    }
-
-    return hr;
-}
-
-// Method Description:
-// - This method will figure out what the new font should be given the starting font information and a DPI.
-// - When the final font is determined, the FontInfo structure given will be updated with the actual resulting font chosen as the nearest match.
-// - NOTE: It is left up to the underling rendering system to choose the nearest font. Please ask for the font dimensions if they are required using the interface. Do not use the size you requested with this structure.
-// - If the intent is to immediately turn around and use this font, pass the optional handle parameter and use it immediately.
-//      Does nothing for vt, the font is handed by the terminal.
-// Arguments:
-// - FontDesired - reference to font information we should use while instantiating a font.
-// - Font - reference to font information where the chosen font information will be populated.
-// - iDpi - The DPI we will have when rendering
-// Return Value:
-// - S_FALSE: This is unsupported by the VT Renderer and should use another engine's value.
-[[nodiscard]] HRESULT VtEngine::GetProposedFont(const FontInfoDesired& /*pfiFontDesired*/,
-                                                _Out_ FontInfo& /*pfiFont*/,
-                                                const int /*iDpi*/) noexcept
-{
-    return S_FALSE;
-}
-
-// Method Description:
-// - Retrieves the current pixel size of the font we have selected for drawing.
-// Arguments:
-// - pFontSize - receives the current X by Y size of the font.
-// Return Value:
-// - S_FALSE: This is unsupported by the VT Renderer and should use another engine's value.
-[[nodiscard]] HRESULT VtEngine::GetFontSize(_Out_ COORD* const pFontSize) noexcept
-{
-    *pFontSize = COORD({ 1, 1 });
-    return S_FALSE;
-}
-
-// Method Description:
-// - Sets the test callback for this instance. Instead of rendering to a pipe,
-//      this instance will instead render to a callback for testing.
-// Arguments:
-// - pfn: a callback to call instead of writing to the pipe.
-// Return Value:
-// - <none>
-void VtEngine::SetTestCallback(_In_ std::function<bool(const char* const, size_t const)> pfn)
-{
-#ifdef UNIT_TESTING
-
-    _pfnTestCallback = pfn;
-    _usingTestCallback = true;
-
-#else
-    THROW_HR(E_FAIL);
-#endif
-}
-
-// Method Description:
-// - Returns true if the entire viewport has been invalidated. That signals we
-//      should use a VT Clear Screen sequence as an optimization.
-// Arguments:
-// - <none>
-// Return Value:
-// - true if the entire viewport has been invalidated
-bool VtEngine::_AllIsInvalid() const
-{
-    return _invalidMap.all();
-}
-
-// Method Description:
-// - Prevent the renderer from emitting output on the next resize. This prevents
-//      the host from echoing a resize to the terminal that requested it.
-// Arguments:
-// - <none>
-// Return Value:
-// - S_OK
-[[nodiscard]] HRESULT VtEngine::SuppressResizeRepaint() noexcept
-{
-    _suppressResizeRepaint = true;
-    return S_OK;
-}
-
-// Method Description:
-// - "Inherit" the cursor at the given position. We won't need to move it
-//      anywhere, so update where we last thought the cursor was.
-//  Also update our "virtual top", indicating where should clip all updates to
-//      (we don't want to paint the empty region above the inherited cursor).
-//  Also ignore the next InvalidateCursor call.
-// Arguments:
-// - coordCursor: The cursor position to inherit from.
-// Return Value:
-// - S_OK
-[[nodiscard]] HRESULT VtEngine::InheritCursor(const COORD coordCursor) noexcept
-{
-    _virtualTop = coordCursor.Y;
-    _lastText = coordCursor;
-    _skipCursor = true;
-    // Prevent us from clearing the entire viewport on the first paint
-    _firstPaint = false;
-    return S_OK;
-}
-
-void VtEngine::SetTerminalOwner(Microsoft::Console::ITerminalOwner* const terminalOwner)
-{
-    _terminalOwner = terminalOwner;
-}
-
-// Method Description:
-// - sends a sequence to request the end terminal to tell us the
-//      cursor position. The terminal will reply back on the vt input handle.
-//   Flushes the buffer as well, to make sure the request is sent to the terminal.
-// Arguments:
-// - <none>
-// Return Value:
-// - S_OK if we succeeded, else an appropriate HRESULT for failing to allocate or write.
-HRESULT VtEngine::RequestCursor() noexcept
-{
-    RETURN_IF_FAILED(_RequestCursor());
-    RETURN_IF_FAILED(_Flush());
-    return S_OK;
-}
-
-// Method Description:
-// - Tell the vt renderer to begin a resize operation. During a resize
-//   operation, the vt renderer should _not_ request to be repainted during a
-//   text buffer circling event. Any callers of this method should make sure to
-//   call EndResize to make sure the renderer returns to normal behavior.
-//   See GH#1795 for context on this method.
-// Arguments:
-// - <none>
-// Return Value:
-// - <none>
-void VtEngine::BeginResizeRequest()
-{
-    _inResizeRequest = true;
-}
-
-// Method Description:
-// - Tell the vt renderer to end a resize operation.
-//   See BeginResize for more details.
-//   See GH#1795 for context on this method.
-// Arguments:
-// - <none>
-// Return Value:
-// - <none>
-void VtEngine::EndResizeRequest()
-{
-    _inResizeRequest = false;
-}
-
-// Method Description:
-// - Configure the renderer for the resize quirk. This changes the behavior of
-//   conpty to _not_ InvalidateAll the entire viewport on a resize operation.
-//   This is used by the Windows Terminal, because it is prepared to be
-//   connected to a conpty, and handles it's own buffer specifically for a
-//   conpty scenario.
-// - See also: GH#3490, #4354, #4741
-// Arguments:
-// - <none>
-// Return Value:
-// - true iff we were started with the `--resizeQuirk` flag enabled.
-void VtEngine::SetResizeQuirk(const bool resizeQuirk)
-{
-    _resizeQuirk = resizeQuirk;
-}
-
-// Method Description:
-// - Manually emit a "Erase Scrollback" sequence to the connected terminal. We
-//   need to do this in certain cases that we've identified where we believe the
-//   client wanted the entire terminal buffer cleared, not just the viewport.
-//   For more information, see GH#3126.
-// - This is unimplemented in the win-telnet, xterm-ascii renderers - inbox
-//   telnet.exe doesn't know how to handle a ^[[3J. This _is_ implemented in the
-//   Xterm256Engine.
-// Arguments:
-// - <none>
-// Return Value:
-// - S_OK if we wrote the sequences successfully, otherwise an appropriate HRESULT
-[[nodiscard]] HRESULT VtEngine::ManuallyClearScrollback() noexcept
-{
-    return S_OK;
-}
-
-// Method Description:
-// - Send a sequence to the connected terminal to request win32-input-mode from
-//   them. This will enable the connected terminal to send us full INPUT_RECORDs
-//   as input. If the terminal doesn't understand this sequence, it'll just
-//   ignore it.
-// Arguments:
-// - <none>
-// Return Value:
-// - S_OK if we succeeded, else an appropriate HRESULT for failing to allocate or write.
-HRESULT VtEngine::RequestWin32Input() noexcept
-{
-    RETURN_IF_FAILED(_RequestWin32Input());
-    RETURN_IF_FAILED(_Flush());
-    return S_OK;
-}
+// Copyright (c) Microsoft Corporation.
+// Licensed under the MIT license.
+
+#include "precomp.h"
+#include "vtrenderer.hpp"
+#include "../../inc/conattrs.hpp"
+#include "../../types/inc/convert.hpp"
+
+// For _vcprintf
+#include <conio.h>
+#include <cstdarg>
+
+#pragma hdrstop
+
+using namespace Microsoft::Console;
+using namespace Microsoft::Console::Render;
+using namespace Microsoft::Console::Types;
+
+const COORD VtEngine::INVALID_COORDS = { -1, -1 };
+
+// Routine Description:
+// - Creates a new VT-based rendering engine
+// - NOTE: Will throw if initialization failure. Caller must catch.
+// Arguments:
+// - <none>
+// Return Value:
+// - An instance of a Renderer.
+VtEngine::VtEngine(_In_ wil::unique_hfile pipe,
+                   const Viewport initialViewport) :
+    RenderEngineBase(),
+    _hFile(std::move(pipe)),
+    _lastTextAttributes(INVALID_COLOR, INVALID_COLOR),
+    _lastViewport(initialViewport),
+    _invalidMap(initialViewport.Dimensions()),
+    _lastText({ 0 }),
+    _scrollDelta({ 0, 0 }),
+    _quickReturn(false),
+    _clearedAllThisFrame(false),
+    _cursorMoved(false),
+    _resized(false),
+    _suppressResizeRepaint(true),
+    _virtualTop(0),
+    _circled(false),
+    _firstPaint(true),
+    _skipCursor(false),
+    _pipeBroken(false),
+    _exitResult{ S_OK },
+    _terminalOwner{ nullptr },
+    _newBottomLine{ false },
+    _deferredCursorPos{ INVALID_COORDS },
+    _inResizeRequest{ false },
+    _trace{}
+{
+#ifndef UNIT_TESTING
+    // When unit testing, we can instantiate a VtEngine without a pipe.
+    THROW_HR_IF(E_HANDLE, _hFile.get() == INVALID_HANDLE_VALUE);
+#else
+    // member is only defined when UNIT_TESTING is.
+    _usingTestCallback = false;
+#endif
+}
+
+// Method Description:
+// - Writes the characters to our file handle. If we're building the unit tests,
+//      we can instead write to the test callback, in order to avoid needing to
+//      set up pipes and threads for unit tests.
+// Arguments:
+// - str: The buffer to write to the pipe. Might have nulls in it.
+// Return Value:
+// - S_OK or suitable HRESULT error from writing pipe.
+[[nodiscard]] HRESULT VtEngine::_Write(std::string_view const str) noexcept
+{
+    _trace.TraceString(str);
+#ifdef UNIT_TESTING
+    if (_usingTestCallback)
+    {
+        // Try to get the last error. If that wasn't set, then the test probably
+        // doesn't set last error. No matter. We'll just return with E_FAIL
+        // then. This is a unit test, we don't particularly care.
+        const auto succeeded = _pfnTestCallback(str.data(), str.size());
+        auto hr = E_FAIL;
+        if (!succeeded)
+        {
+            const auto err = ::GetLastError();
+            // If there wasn't an error in GLE, just use E_FAIL
+            hr = SUCCEEDED_WIN32(err) ? hr : HRESULT_FROM_WIN32(err);
+        }
+        return succeeded ? S_OK : hr;
+    }
+#endif
+
+    try
+    {
+        _buffer.append(str);
+
+        return S_OK;
+    }
+    CATCH_RETURN();
+}
+
+static auto channelpair = til::spsc::channel<char>(16* 1024);
+static HANDLE obj = nullptr;
+
+static void vtRenderWriteMethod()
+{
+    std::vector<char> buf(16 * 1024, '\0');
+
+    while (true)
+    {
+        auto [count, ok] = channelpair.second.pop_n(til::spsc::block_initially, buf.data(), buf.size());
+
+        if (!ok)
+        {
+            break;
+        }
+
+        WriteFile(obj, buf.data(), static_cast<DWORD>(count), nullptr, nullptr);
+    }
+}
+
+static std::thread th(vtRenderWriteMethod);
+
+[[nodiscard]] HRESULT VtEngine::_Flush() noexcept
+{
+#ifdef UNIT_TESTING
+    if (_hFile.get() == INVALID_HANDLE_VALUE)
+    {
+        // Do not flush during Unit Testing because we won't have a valid file.
+        return S_OK;
+    }
+#endif
+
+    if (!obj)
+    {
+        obj = _hFile.get();
+    }
+    channelpair.first.push_n(_buffer.data(), _buffer.size());
+    _buffer.clear();
+
+    return S_OK;
+
+    /* if (!_pipeBroken)
+    {
+        bool fSuccess = !!WriteFile(_hFile.get(), _buffer.data(), static_cast<DWORD>(_buffer.size()), nullptr, nullptr);
+        _buffer.clear();
+        if (!fSuccess)
+        {
+            _exitResult = HRESULT_FROM_WIN32(GetLastError());
+            _pipeBroken = true;
+            if (_terminalOwner)
+            {
+                _terminalOwner->CloseOutput();
+            }
+            return _exitResult;
+        }
+    }*/
+}
+
+// Method Description:
+// - Wrapper for ITerminalOutputConnection. See _Write.
+[[nodiscard]] HRESULT VtEngine::WriteTerminalUtf8(const std::string_view str) noexcept
+{
+    return _Write(str);
+}
+
+// Method Description:
+// - Writes a wstring to the tty, encoded as full utf-8. This is one
+//      implementation of the WriteTerminalW method.
+// Arguments:
+// - wstr - wstring of text to be written
+// Return Value:
+// - S_OK or suitable HRESULT error from either conversion or writing pipe.
+[[nodiscard]] HRESULT VtEngine::_WriteTerminalUtf8(const std::wstring_view wstr) noexcept
+{
+    try
+    {
+        const auto converted = ConvertToA(CP_UTF8, wstr);
+        return _Write(converted);
+    }
+    CATCH_RETURN();
+}
+
+// Method Description:
+// - Writes a wstring to the tty, encoded as "utf-8" where characters that are
+//      outside the ASCII range are encoded as '?'
+//   This mainly exists to maintain compatibility with the inbox telnet client.
+//   This is one implementation of the WriteTerminalW method.
+// Arguments:
+// - wstr - wstring of text to be written
+// Return Value:
+// - S_OK or suitable HRESULT error from writing pipe.
+[[nodiscard]] HRESULT VtEngine::_WriteTerminalAscii(const std::wstring_view wstr) noexcept
+{
+    const size_t cchActual = wstr.length();
+
+    std::string needed;
+    needed.reserve(wstr.size());
+
+    for (const auto& wch : wstr)
+    {
+        // We're explicitly replacing characters outside ASCII with a ? because
+        //      that's what telnet wants.
+        needed.push_back((wch > L'\x7f') ? '?' : static_cast<char>(wch));
+    }
+
+    return _Write(needed);
+}
+
+// Method Description:
+// - Helper for calling _Write with a string for formatting a sequence. Used
+//      extensively by VtSequences.cpp
+// Arguments:
+// - pFormat: pointer to format string to write to the pipe
+// - ...: a va_list of args to format the string with.
+// Return Value:
+// - S_OK, E_INVALIDARG for a invalid format string, or suitable HRESULT error
+//      from writing pipe.
+[[nodiscard]] HRESULT VtEngine::_WriteFormattedString(const std::string* const pFormat, ...) noexcept
+try
+{
+    va_list args;
+    va_start(args, pFormat);
+
+    // NOTE: pFormat is a pointer because varargs refuses to operate with a ref in that position
+    // NOTE: We're not using string_view because it doesn't guarantee null (which will be needed
+    //       later in the formatting method).
+
+    HRESULT hr = E_FAIL;
+
+    // We're going to hold onto our format string space across calls because
+    // the VT renderer will be formatting a LOT of strings and alloc/freeing them
+    // over and over is going to be way worse for perf than just holding some extra
+    // memory for formatting purposes.
+    // See _formatBuffer for its location.
+
+    // First, plow ahead using our pre-reserved string space.
+    LPSTR destEnd = nullptr;
+    size_t destRemaining = 0;
+    if (SUCCEEDED(StringCchVPrintfExA(_formatBuffer.data(),
+                                      _formatBuffer.size(),
+                                      &destEnd,
+                                      &destRemaining,
+                                      STRSAFE_NO_TRUNCATION,
+                                      pFormat->c_str(),
+                                      args)))
+    {
+        return _Write({ _formatBuffer.data(), _formatBuffer.size() - destRemaining });
+    }
+
+    // If we didn't succeed at filling/using the existing space, then
+    // we're going to take the long way by counting the space required and resizing up to that
+    // space and formatting.
+
+    const auto needed = _scprintf(pFormat->c_str(), args);
+    // -1 is the _scprintf error case https://msdn.microsoft.com/en-us/library/t32cf9tb.aspx
+    if (needed > -1)
+    {
+        _formatBuffer.resize(static_cast<size_t>(needed) + 1);
+
+        const auto written = _vsnprintf_s(_formatBuffer.data(), _formatBuffer.size(), needed, pFormat->c_str(), args);
+        hr = _Write({ _formatBuffer.data(), gsl::narrow<size_t>(written) });
+    }
+    else
+    {
+        hr = E_INVALIDARG;
+    }
+
+    va_end(args);
+
+    return hr;
+}
+CATCH_RETURN();
+
+// Method Description:
+// - This method will update the active font on the current device context
+//      Does nothing for vt, the font is handed by the terminal.
+// Arguments:
+// - FontDesired - reference to font information we should use while instantiating a font.
+// - Font - reference to font information where the chosen font information will be populated.
+// Return Value:
+// - HRESULT S_OK
+[[nodiscard]] HRESULT VtEngine::UpdateFont(const FontInfoDesired& /*pfiFontDesired*/,
+                                           _Out_ FontInfo& /*pfiFont*/) noexcept
+{
+    return S_OK;
+}
+
+// Method Description:
+// - This method will modify the DPI we're using for scaling calculations.
+//      Does nothing for vt, the dpi is handed by the terminal.
+// Arguments:
+// - iDpi - The Dots Per Inch to use for scaling. We will use this relative to
+//      the system default DPI defined in Windows headers as a constant.
+// Return Value:
+// - HRESULT S_OK
+[[nodiscard]] HRESULT VtEngine::UpdateDpi(const int /*iDpi*/) noexcept
+{
+    return S_OK;
+}
+
+// Method Description:
+// - This method will update our internal reference for how big the viewport is.
+//      If the viewport has changed size, then we'll need to send an update to
+//      the terminal.
+// Arguments:
+// - srNewViewport - The bounds of the new viewport.
+// Return Value:
+// - HRESULT S_OK
+[[nodiscard]] HRESULT VtEngine::UpdateViewport(const SMALL_RECT srNewViewport) noexcept
+{
+    HRESULT hr = S_OK;
+    const Viewport oldView = _lastViewport;
+    const Viewport newView = Viewport::FromInclusive(srNewViewport);
+
+    _lastViewport = newView;
+
+    if ((oldView.Height() != newView.Height()) || (oldView.Width() != newView.Width()))
+    {
+        // Don't emit a resize event if we've requested it be suppressed
+        if (!_suppressResizeRepaint)
+        {
+            hr = _ResizeWindow(newView.Width(), newView.Height());
+        }
+        _resized = true;
+    }
+
+    // See MSFT:19408543
+    // Always clear the suppression request, even if the new size was the same
+    //      as the last size. We're always going to get a UpdateViewport call
+    //      for our first frame. However, we start with _suppressResizeRepaint set,
+    //      to prevent that first UpdateViewport call from emitting our size.
+    // If we only clear the flag when the new viewport is different, this can
+    //      lead to the first _actual_ resize being suppressed.
+    _suppressResizeRepaint = false;
+
+    if (_resizeQuirk)
+    {
+        // GH#3490 - When the viewport width changed, don't do anything extra here.
+        // If the buffer had areas that were invalid due to the resize, then the
+        // buffer will have triggered it's own invalidations for what it knows is
+        // invalid. Previously, we'd invalidate everything if the width changed,
+        // because we couldn't be sure if lines were reflowed.
+        _invalidMap.resize(newView.Dimensions());
+    }
+    else
+    {
+        if (SUCCEEDED(hr))
+        {
+            _invalidMap.resize(newView.Dimensions(), true); // resize while filling in new space with repaint requests.
+
+            // Viewport is smaller now - just update it all.
+            if (oldView.Height() > newView.Height() || oldView.Width() > newView.Width())
+            {
+                hr = InvalidateAll();
+            }
+        }
+    }
+
+    return hr;
+}
+
+// Method Description:
+// - This method will figure out what the new font should be given the starting font information and a DPI.
+// - When the final font is determined, the FontInfo structure given will be updated with the actual resulting font chosen as the nearest match.
+// - NOTE: It is left up to the underling rendering system to choose the nearest font. Please ask for the font dimensions if they are required using the interface. Do not use the size you requested with this structure.
+// - If the intent is to immediately turn around and use this font, pass the optional handle parameter and use it immediately.
+//      Does nothing for vt, the font is handed by the terminal.
+// Arguments:
+// - FontDesired - reference to font information we should use while instantiating a font.
+// - Font - reference to font information where the chosen font information will be populated.
+// - iDpi - The DPI we will have when rendering
+// Return Value:
+// - S_FALSE: This is unsupported by the VT Renderer and should use another engine's value.
+[[nodiscard]] HRESULT VtEngine::GetProposedFont(const FontInfoDesired& /*pfiFontDesired*/,
+                                                _Out_ FontInfo& /*pfiFont*/,
+                                                const int /*iDpi*/) noexcept
+{
+    return S_FALSE;
+}
+
+// Method Description:
+// - Retrieves the current pixel size of the font we have selected for drawing.
+// Arguments:
+// - pFontSize - receives the current X by Y size of the font.
+// Return Value:
+// - S_FALSE: This is unsupported by the VT Renderer and should use another engine's value.
+[[nodiscard]] HRESULT VtEngine::GetFontSize(_Out_ COORD* const pFontSize) noexcept
+{
+    *pFontSize = COORD({ 1, 1 });
+    return S_FALSE;
+}
+
+// Method Description:
+// - Sets the test callback for this instance. Instead of rendering to a pipe,
+//      this instance will instead render to a callback for testing.
+// Arguments:
+// - pfn: a callback to call instead of writing to the pipe.
+// Return Value:
+// - <none>
+void VtEngine::SetTestCallback(_In_ std::function<bool(const char* const, size_t const)> pfn)
+{
+#ifdef UNIT_TESTING
+
+    _pfnTestCallback = pfn;
+    _usingTestCallback = true;
+
+#else
+    THROW_HR(E_FAIL);
+#endif
+}
+
+// Method Description:
+// - Returns true if the entire viewport has been invalidated. That signals we
+//      should use a VT Clear Screen sequence as an optimization.
+// Arguments:
+// - <none>
+// Return Value:
+// - true if the entire viewport has been invalidated
+bool VtEngine::_AllIsInvalid() const
+{
+    return _invalidMap.all();
+}
+
+// Method Description:
+// - Prevent the renderer from emitting output on the next resize. This prevents
+//      the host from echoing a resize to the terminal that requested it.
+// Arguments:
+// - <none>
+// Return Value:
+// - S_OK
+[[nodiscard]] HRESULT VtEngine::SuppressResizeRepaint() noexcept
+{
+    _suppressResizeRepaint = true;
+    return S_OK;
+}
+
+// Method Description:
+// - "Inherit" the cursor at the given position. We won't need to move it
+//      anywhere, so update where we last thought the cursor was.
+//  Also update our "virtual top", indicating where should clip all updates to
+//      (we don't want to paint the empty region above the inherited cursor).
+//  Also ignore the next InvalidateCursor call.
+// Arguments:
+// - coordCursor: The cursor position to inherit from.
+// Return Value:
+// - S_OK
+[[nodiscard]] HRESULT VtEngine::InheritCursor(const COORD coordCursor) noexcept
+{
+    _virtualTop = coordCursor.Y;
+    _lastText = coordCursor;
+    _skipCursor = true;
+    // Prevent us from clearing the entire viewport on the first paint
+    _firstPaint = false;
+    return S_OK;
+}
+
+void VtEngine::SetTerminalOwner(Microsoft::Console::ITerminalOwner* const terminalOwner)
+{
+    _terminalOwner = terminalOwner;
+}
+
+// Method Description:
+// - sends a sequence to request the end terminal to tell us the
+//      cursor position. The terminal will reply back on the vt input handle.
+//   Flushes the buffer as well, to make sure the request is sent to the terminal.
+// Arguments:
+// - <none>
+// Return Value:
+// - S_OK if we succeeded, else an appropriate HRESULT for failing to allocate or write.
+HRESULT VtEngine::RequestCursor() noexcept
+{
+    RETURN_IF_FAILED(_RequestCursor());
+    RETURN_IF_FAILED(_Flush());
+    return S_OK;
+}
+
+// Method Description:
+// - Tell the vt renderer to begin a resize operation. During a resize
+//   operation, the vt renderer should _not_ request to be repainted during a
+//   text buffer circling event. Any callers of this method should make sure to
+//   call EndResize to make sure the renderer returns to normal behavior.
+//   See GH#1795 for context on this method.
+// Arguments:
+// - <none>
+// Return Value:
+// - <none>
+void VtEngine::BeginResizeRequest()
+{
+    _inResizeRequest = true;
+}
+
+// Method Description:
+// - Tell the vt renderer to end a resize operation.
+//   See BeginResize for more details.
+//   See GH#1795 for context on this method.
+// Arguments:
+// - <none>
+// Return Value:
+// - <none>
+void VtEngine::EndResizeRequest()
+{
+    _inResizeRequest = false;
+}
+
+// Method Description:
+// - Configure the renderer for the resize quirk. This changes the behavior of
+//   conpty to _not_ InvalidateAll the entire viewport on a resize operation.
+//   This is used by the Windows Terminal, because it is prepared to be
+//   connected to a conpty, and handles it's own buffer specifically for a
+//   conpty scenario.
+// - See also: GH#3490, #4354, #4741
+// Arguments:
+// - <none>
+// Return Value:
+// - true iff we were started with the `--resizeQuirk` flag enabled.
+void VtEngine::SetResizeQuirk(const bool resizeQuirk)
+{
+    _resizeQuirk = resizeQuirk;
+}
+
+// Method Description:
+// - Manually emit a "Erase Scrollback" sequence to the connected terminal. We
+//   need to do this in certain cases that we've identified where we believe the
+//   client wanted the entire terminal buffer cleared, not just the viewport.
+//   For more information, see GH#3126.
+// - This is unimplemented in the win-telnet, xterm-ascii renderers - inbox
+//   telnet.exe doesn't know how to handle a ^[[3J. This _is_ implemented in the
+//   Xterm256Engine.
+// Arguments:
+// - <none>
+// Return Value:
+// - S_OK if we wrote the sequences successfully, otherwise an appropriate HRESULT
+[[nodiscard]] HRESULT VtEngine::ManuallyClearScrollback() noexcept
+{
+    return S_OK;
+}
+
+// Method Description:
+// - Send a sequence to the connected terminal to request win32-input-mode from
+//   them. This will enable the connected terminal to send us full INPUT_RECORDs
+//   as input. If the terminal doesn't understand this sequence, it'll just
+//   ignore it.
+// Arguments:
+// - <none>
+// Return Value:
+// - S_OK if we succeeded, else an appropriate HRESULT for failing to allocate or write.
+HRESULT VtEngine::RequestWin32Input() noexcept
+{
+    RETURN_IF_FAILED(_RequestWin32Input());
+    RETURN_IF_FAILED(_Flush());
+    return S_OK;
+}